# Pelagos Go SDK

## Introduction

Pelagos Go SDK is the toolkit Pelagos validators expect you to use when you author an appchain. An appchain is your application-specific runtime packaged as a Docker container that runs alongside the validator stack, consumes consensus snapshots, and publishes deterministic side effects. The Go SDK supplies the runtime harness for loading consensus batches, sequencing your transactions, coordinating multichain reads, and emitting external transactions that other chains must see.

This README concentrates on that Go-centric workflow. It assumes you will start from the public [example](https://github.com/0xAtelerix/example) repository, adapt its `docker-compose` topology, and keep all deterministic logic inside the container that hosts your appchain.

## Table of contents

- [Introduction](#introduction)
- [TL;DR Quickstart](#tldr-quickstart)
- [Repository orientation](#repository-orientation)
- [Quickstart](#quickstart)
- [Data directory structure](#data-directory-structure)
- [State management and batch processing](#state-management-and-batch-processing)
- [Multichain data access](#multichain-data-access)
- [External transactions](#external-transactions)
- [Designing custom transaction formats](#designing-custom-transaction-formats)
- [Extending JSON-RPC APIs](#extending-json-rpc-apis)
- [Testing and debugging routines](#testing-and-debugging-routines)
- [Determinism checklist](#determinism-checklist)
- [FAQ](#faq)
- [Glossary](#glossary)

## TL;DR Quickstart

Use the public example as a starting point. Replace placeholders with your own values as you customize.

```bash
# 1) Clone the example template next to this SDK repo
git clone https://github.com/0xAtelerix/example my-appchain
cd my-appchain

# 2) Launch validator + fetcher + your appchain container
docker compose up --build

# 3) Probe health (HTTP server in your appchain's process)
# Replace <rpc_host>:<rpc_port> with the port you configured
curl -s http://<rpc_host>:<rpc_port>/health

# 4) Send a transaction via JSON-RPC (method names provided by the SDK helpers)
curl -s -X POST http://<rpc_host>:<rpc_port>/rpc -H 'content-type: application/json' \
  -d '{"jsonrpc":"2.0","id":1,"method":"sendTransaction","params":[{"sender":"0xabc...","value":1}]}'

# 5) Rebuild just your appchain service as you iterate
docker compose build appchain && docker compose up appchain
```

## Repository orientation

The Go SDK lives under `gosdk/`. The directories and modules below map to the core capabilities your appchain will plug together:

- **Runtime harness (`gosdk/appchain.go`)** – orchestrates configuration, storage wiring, gRPC servers, and the main execution loop that pulls consensus batches into your state transition.
- **Initialization (`gosdk/init.go`)** – provides `Init()` to bootstrap all common components (databases, multichain access, subscriber) with sensible defaults. Also defines path helpers (`TxBatchPath`, `ChainDBPath`, etc.) for consistent directory layout.
- **Core appchain types (`gosdk/apptypes/`)** – supplies shared interfaces for transactions, receipts, batches, and external payloads so your business logic can interoperate with the validator stack.
- **Transaction pool (`gosdk/txpool/`)** – manages queued transactions, batching, and hash verification so validators stay in sync with the payloads your appchain will execute.
- **Multichain access (`gosdk/multichain.go`, `gosdk/multichain_sql.go`)** – opens deterministic, read-only windows into Pelagos-hosted data sets for other chains (EVM, Solana, etc.). Supports both MDBX and SQLite backends via `MultichainStateAccessor` interface.
- **Subscription control (`gosdk/subscriber.go`)** – lets you declare which external contracts, addresses, or topics must be tracked, ensuring multichain readers deliver the events your appchain requires.
- **Receipt storage (`gosdk/receipt/`)** – persists execution receipts keyed by transaction hash so clients can audit outcomes and fetchers can relay external payloads.
- **External transaction builders (`gosdk/external/`)** – helps encode cross-chain payloads (EVM, Solana, additional targets) that your batch processor may emit after state transitions succeed.
- **JSON-RPC server (`gosdk/rpc/`)** – provides a scaffold for transaction submission, state queries, and health endpoints that you can extend with appchain-specific methods.
- **Token helpers (`gosdk/library/tokens/`)** – includes reference codecs for reading token balances and transfers from multichain data sets when your appchain logic depends on them.
- **Generated gRPC bindings (`gosdk/proto/`)** – packages the emitter and health service stubs so your runtime can expose the same APIs validators call to stream execution outputs and monitor liveness.

## Quickstart

The fastest path to a working Pelagos appchain is to fork [`0xAtelerix/example`](https://github.com/0xAtelerix/example) and use it as your integration harness.

1. **Fork and clone the template.** Create a GitHub fork under your organization, then clone it locally alongside this SDK repository. The example already vendors `gosdk` as a module dependency and is structured for direct customization.

2. **Review the Docker composition.** The root `docker-compose.yml` spins up:
    - a validator service with the consensus stack and MDBX volumes that mirror what runs in production,
    - a fetcher that requests transaction batches and external payloads from validators,
    - your appchain container, built from the local Dockerfile, which links to the validator network, and supporting services (PostgreSQL, Redis, or other caches) when the example demonstrates richer workflows.

3. **Run the stack.** From the example repository, execute `docker-compose up --build`. This compiles your appchain binary, builds the container image, and starts the validator, fetcher, and appchain services. Keep the compose logs open; they show consensus progress, batch ingestion, and RPC traffic for diagnosis.

4. **Insert your business logic.** Modify the Go modules inside the example project to:
    - implement your `Transaction` and `Receipt` types,
    - implement your `ExternalBlockProcessor` to handle external chain data,
    - extend the JSON-RPC server for custom submission or query endpoints,
    - subscribe to external datasets through `MultichainStateAccess` when your appchain must block on foreign chain data.
      The example keeps these hooks in isolated packages so you can replace them without rewriting the compose workflow.

5. **Iterate with docker-compose.** Rebuild the appchain container (`docker-compose build appchain`) or restart the service (`docker-compose up --build appchain`) to verify deterministic behavior against the validator snapshot stream.

Once the template behaves as expected locally, you can push the forked repository to your Pelagos validator partners for staging. They reuse the same compose topology, ensuring your appchain container integrates with the network exactly as tested.

## Data directory structure

The SDK and pelacli share a common data directory (default: `./data`). Understanding this structure helps with debugging and configuration:

```
./data/
├── multichain/           # External chain data (written by pelacli, read by appchain)
│   ├── 11155111/         # Ethereum Sepolia
│   │   └── sqlite        # SQLite database with blocks and receipts
│   └── 80002/            # Polygon Amoy
│       └── sqlite
├── events/               # Consensus events (written by pelacli, read by appchain)
├── fetcher/              # Transaction batches (written by pelacli, read by appchain)
│   └── 42/               # Per-appchain (chainID=42)
│       └── mdbx.dat
├── appchain/             # Appchain state (written by appchain)
│   └── 42/
│       └── mdbx.dat
└── local/                # Local node data like txpool (written by appchain)
    └── 42/
        └── mdbx.dat
```

Path helpers in `gosdk/init.go`:
- `gosdk.ChainDBPath(dataDir, chainID)` → `{dataDir}/multichain/{chainID}`
- `gosdk.TxBatchPath(dataDir, chainID)` → `{dataDir}/fetcher/{chainID}`
- `gosdk.AppchainDBPath(dataDir, chainID)` → `{dataDir}/appchain/{chainID}`
- `gosdk.LocalDBPath(dataDir, chainID)` → `{dataDir}/local/{chainID}`

## State management and batch processing

The SDK provides a streamlined initialization flow through `gosdk.Init()` that sets up all common components with sensible defaults. Here's how a typical appchain main function looks:

```go
func main() {
    ctx, cancel := context.WithCancel(context.Background())
    defer cancel()

    // Initialize all common components
    appInit, err := gosdk.Init(ctx, gosdk.InitConfig{
        ChainID:      42,
        DataDir:      "./data",
        EmitterPort:  ":9090",
        CustomTables: application.Tables(),
        Logger:       &log.Logger,
    })
    if err != nil {
        log.Fatal().Err(err).Msg("Failed to init appchain")
    }
    defer appInit.Close()

    // Create transaction pool
    txPool := txpool.NewTxPool[MyTransaction[MyReceipt]](appInit.LocalDB)

    // Create appchain with SDK's default batch processor
    appchain := gosdk.NewAppchain(
        appInit,
        gosdk.NewDefaultBatchProcessor[MyTransaction[MyReceipt], MyReceipt](
            NewExtBlockProcessor(appInit.Multichain),
            appInit.Multichain,
            appInit.Subscriber,
        ),
        MyBlockConstructor,
        txPool,
    )

    // Run appchain
    go appchain.Run(ctx)

    // Start RPC server...
}
```

The `Init()` function returns an `InitResult` containing:
- `Config` – the fully populated `AppchainConfig` with paths and settings
- `AppchainDB` – the main appchain database for blocks, checkpoints, and receipts
- `LocalDB` – database for transaction pool (txpool)
- `TxBatchDB` – read-only database for transaction batches written by pelacli's fetcher
- `Multichain` – `MultichainStateAccessor` for external chain data (EVM, Solana via SQLite)
- `Subscriber` – manages external chain subscriptions for filtering

### Implementing your transaction type

Your transaction type must implement `apptypes.AppTransaction`. Each transaction carries your domain-specific fields and a `Process` method that mutates state:

```go
type MyTransaction[R MyReceipt] struct {
    Sender string `cbor:"1,keyasint"`
    Value  int    `cbor:"2,keyasint"`
}

func (tx MyTransaction[R]) Hash() [32]byte {
    // Return deterministic hash of transaction
    return sha256.Sum256([]byte(tx.Sender + strconv.Itoa(tx.Value)))
}

func (tx MyTransaction[R]) Process(rw kv.RwTx) (R, []apptypes.ExternalTransaction, error) {
    // Read current state
    current := readCounter(rw, tx.Sender)

    // Update state
    next := current + uint64(tx.Value)
    writeCounter(rw, tx.Sender, next)

    // Return receipt and any external transactions to emit
    return MyReceipt{NewBalance: next}, nil, nil
}
```

### Batch processing

The SDK provides a `BatchProcessor` interface for processing batches. Most apps use `DefaultBatchProcessor` which:
1. Processes each app transaction by calling `tx.Process()`
2. Filters external blocks by your subscriptions
3. Delegates matched external blocks to your `ExternalBlockProcessor`

For custom batch processing logic, implement the `BatchProcessor` interface:

<<<<<<< HEAD
```go
type BatchProcessor[appTx apptypes.AppTransaction[R], R apptypes.Receipt] interface {
    ProcessBatch(
        ctx context.Context,
        batch apptypes.Batch[appTx, R],
        dbtx kv.RwTx,
    ) ([]R, []apptypes.ExternalTransaction, error)
}
```

Usage:
=======
The same example test also shows how to bootstrap multichain reads. You have two backends:

- **MDBX (default)** – open with `NewMultichainStateAccessDB` or `NewMultichainStateAccessDBWith` (pass a custom opener). Then wrap with `NewMultichainStateAccess`.
- **SQLite** – if your fetcher produces SQLite snapshots, open with `NewMultichainStateAccessSQLDB` and wrap with `NewMultichainStateAccessSQL` (implements the same `MultichainReader` interface).

Once you have a `MultichainReader`, construct `MultichainStateAccess` (MDBX) or use the SQLite reader directly and hand it to `BatchProcesser`. Turning that into a real workflow involves three extra steps.
>>>>>>> 13d14379

```go
// Default - use SDK's DefaultBatchProcessor
appchain := gosdk.NewAppchain(
    appInit,
    gosdk.NewDefaultBatchProcessor[MyTx, MyReceipt](
        myExtBlockProcessor,
        appInit.Multichain,
        appInit.Subscriber,
    ),
    blockBuilder,
    txPool,
)

// Custom - provide your own BatchProcessor implementation
appchain := gosdk.NewAppchain(
    appInit,
    myCustomBatchProcessor,
    blockBuilder,
    txPool,
)
```

When implementing a custom `BatchProcessor`, you have full control over batch processing logic. You can:
- Use `ExternalBlockProcessor` internally (like `DefaultBatchProcessor` does)
- Handle external blocks directly in `ProcessBatch`
- Use a completely different architecture

### Implementing ExternalBlockProcessor

To handle data from external chains (EVM, Solana), implement the `ExternalBlockProcessor` interface:

```go
// Verify your type implements the interface
var _ gosdk.ExternalBlockProcessor = &ExtBlockProcessor{}

type ExtBlockProcessor struct {
    multichain gosdk.MultichainStateAccessor
}

func NewExtBlockProcessor(multichain gosdk.MultichainStateAccessor) *ExtBlockProcessor {
    return &ExtBlockProcessor{multichain: multichain}
}

func (p *ExtBlockProcessor) ProcessBlock(
    block apptypes.ExternalBlock,
    dbtx kv.RwTx,
) ([]apptypes.ExternalTransaction, error) {
    ctx := context.Background()
    var externalTxs []apptypes.ExternalTransaction

    switch {
    case gosdk.IsEvmChain(apptypes.ChainType(block.ChainID)):
        // Get EVM block and receipts from multichain database
        evmBlock, err := p.multichain.EVMBlock(ctx, block)
        if err != nil {
            return nil, err
        }

        receipts, err := p.multichain.EVMReceipts(ctx, block)
        if err != nil {
            return nil, err
        }

        // Process logs from receipts
        for _, receipt := range receipts {
            for _, log := range receipt.Logs {
                // Handle events, update state via dbtx
                // Optionally emit cross-chain transactions
            }
        }

        // Use evmBlock for block-level data (timestamp, etc.)
        _ = evmBlock

    case gosdk.IsSolanaChain(apptypes.ChainType(block.ChainID)):
        solBlock, err := p.multichain.SolanaBlock(ctx, block)
        if err != nil {
            return nil, err
        }

        // Process Solana transactions
        for _, tx := range solBlock.Transactions {
            // Handle program interactions
            _ = tx
        }
    }

    return externalTxs, nil
}
```

The SDK automatically:
- Opens an MDBX write transaction
- Calls your transaction's `Process()` for each tx in the batch
- Calls your `ExternalBlockProcessor.ProcessBlock()` for matched external blocks
- Stores receipts
- Calculates the new state root
- Builds the block header
- Commits the transaction

If an error occurs, the write transaction is rolled back and the batch is retried.

## Multichain data access

During startup, subscribe to the addresses and contracts you care about:

```go
subscriber.SubscribeEthContract(gosdk.EthereumSepoliaChainID, gosdk.EthereumAddress{/* bytes */})
subscriber.SubscribeSolanaAddress(gosdk.SolanaDevnetChainID, gosdk.SolanaAddress{/* bytes */})
```

These declarations tell the fetcher which external data must be present before a batch is processed. The fetchers gate `ProcessBlock` until the referenced block is present, so your logic can safely assume the data exists.

## External transactions

To emit cross-chain transactions, return them from `ProcessBlock`:

```go
// Inside ProcessBlock, after processing an event:
extTx, err := external.NewExTxBuilder(
    abiEncodedPayload,
    gosdk.EthereumSepoliaChainID,
).Build()
if err != nil {
    return nil, err
}
externalTxs = append(externalTxs, extTx)
```

After the batch commits:
1. Validators aggregate the emitted external transactions
2. They reach quorum on which transactions should leave the network
3. The TSS (threshold-signing) appchain applies signatures
4. Transactions are broadcast to target chains

## Designing custom transaction formats

Your transaction type must implement `apptypes.AppTransaction`:

```go
type AppTransaction[R Receipt] interface {
    Hash() [32]byte
    Process(kv.RwTx) (receipt R, externalTxs []ExternalTransaction, err error)
}
```

Guidelines:
1. **Use deterministic encoding.** Use CBOR tags for consistent serialization across validators.
2. **Derive hashes deterministically.** The txpool indexes by `tx.Hash()`, so ensure it covers all serialized fields.
3. **Validate in Process.** Return errors for malformed inputs to prevent state mutations.
4. **Track lifecycle with receipts.** Implement `apptypes.Receipt` so clients can query outcomes.

## Extending JSON-RPC APIs

The SDK provides a composable RPC server:

```go
// Create server
rpcServer := rpc.NewStandardRPCServer(nil)

// Add middleware
rpcServer.AddMiddleware(myMiddleware)

// Add standard methods (sendTransaction, getBlock, getReceipt, etc.)
rpc.AddStandardMethods[MyTx, MyReceipt, MyBlock](
    rpcServer,
    appInit.AppchainDB,
    txPool,
    chainID,
)

// Add custom methods
myCustomRPC := NewCustomRPC(rpcServer, appInit.AppchainDB)
myCustomRPC.AddRPCMethods()

// Start server
rpcServer.StartHTTPServer(ctx, ":8080")
```

### JSON-RPC quick example

```bash
# Send transaction
curl -s -X POST http://localhost:8080/rpc -H 'content-type: application/json' \
  -d '{"jsonrpc":"2.0","id":1,"method":"sendTransaction","params":[{"sender":"0xabc...","value":1}]}'

# Get pending transactions
curl -s -X POST http://localhost:8080/rpc -H 'content-type: application/json' \
  -d '{"jsonrpc":"2.0","id":2,"method":"getPendingTransactions","params":[]}'

# Get transaction status
curl -s -X POST http://localhost:8080/rpc -H 'content-type: application/json' \
  -d '{"jsonrpc":"2.0","id":3,"method":"getTransactionStatus","params":["<tx_hash>"]}'
```

## Testing and debugging routines

1. **Run tests.** Use `go test ./...` or `make tests` to run unit and integration tests.

2. **Use the example test as a template.** See `gosdk/example_app_test.go` for how to set up an appchain with in-memory storage for testing.

3. **Replay consensus snapshots.** Point your config at archived validator outputs to replay problematic epochs.

4. **Inspect MDBX state.** Use the multichain accessor methods (`EVMBlock`, `EVMReceipts`, `SolanaBlock`) for ad-hoc queries.

5. **Enable observability.** Set a logger via `InitConfig.Logger` and optionally configure Prometheus metrics.

## Determinism checklist

The SDK assumes every validator replays identical state transitions. Keep your logic deterministic:

- Avoid `time.Now`, random values, or network I/O inside `Process`/`ProcessBlock`.
- Do all writes through the provided `kv.RwTx`.
- Iterate maps deterministically (sort keys before ranging when order matters).
- Derive nonces/ids from batch inputs, not local state.
- Use stable transaction encoding (explicit CBOR tags).
- Keep logging outside state mutation paths.

## FAQ

**What runs where?** Your appchain logic runs inside your Docker image. Validators run consensus, fetchers, and host your image alongside them.

**How do I access other chains?** Use `MultichainStateAccessor` after declaring subscriptions. The SDK blocks `ProcessBlock` until referenced external blocks are present.

**How do I emit cross-chain payloads?** Return `apptypes.ExternalTransaction` from your `ProcessBlock`. Validators and the TSS appchain handle signing and broadcast.

**How do I submit transactions?** Start the JSON-RPC server and use the standard methods added via `rpc.AddStandardMethods`.

## Glossary

- **Appchain**: Your deterministic runtime packaged as a Docker image.
- **Batch**: Ordered set of transactions the runtime processes atomically.
- **BatchProcessor**: Interface for processing batches of transactions and external blocks.
- **DefaultBatchProcessor**: SDK's default `BatchProcessor` implementation that handles transaction processing and external block filtering.
- **ExternalBlockProcessor**: Interface you implement to handle external chain data (used by `DefaultBatchProcessor`).
- **External block**: Reference to finalized data from another chain used in processing.
- **Fetcher**: Service that writes transaction batches and external chain data to databases for appchain consumption.
- **InitResult**: Contains all initialized SDK components (databases, multichain, subscriber).
- **MultichainStateAccessor**: Interface for reading external chain data (EVM blocks/receipts, Solana blocks). Implementations: `MultichainStateAccessSQL` (SQLite), `MultichainStateAccess` (MDBX).
- **Pelacli**: CLI tool that runs the consensus stub and fetcher for local development.
- **Subscriber**: Component that tracks which external addresses/contracts your appchain cares about.
- **TSS appchain**: Threshold-signing service that transports external transactions.<|MERGE_RESOLUTION|>--- conflicted
+++ resolved
@@ -52,7 +52,7 @@
 The Go SDK lives under `gosdk/`. The directories and modules below map to the core capabilities your appchain will plug together:
 
 - **Runtime harness (`gosdk/appchain.go`)** – orchestrates configuration, storage wiring, gRPC servers, and the main execution loop that pulls consensus batches into your state transition.
-- **Initialization (`gosdk/init.go`)** – provides `Init()` to bootstrap all common components (databases, multichain access, subscriber) with sensible defaults. Also defines path helpers (`TxBatchPath`, `ChainDBPath`, etc.) for consistent directory layout.
+- **Initialization (`gosdk/init.go`)** – provides `InitApp()` to bootstrap all common components (databases, multichain access, subscriber) with sensible defaults. Also defines path helpers for consistent directory layout.
 - **Core appchain types (`gosdk/apptypes/`)** – supplies shared interfaces for transactions, receipts, batches, and external payloads so your business logic can interoperate with the validator stack.
 - **Transaction pool (`gosdk/txpool/`)** – manages queued transactions, batching, and hash verification so validators stay in sync with the payloads your appchain will execute.
 - **Multichain access (`gosdk/multichain.go`, `gosdk/multichain_sql.go`)** – opens deterministic, read-only windows into Pelagos-hosted data sets for other chains (EVM, Solana, etc.). Supports both MDBX and SQLite backends via `MultichainStateAccessor` interface.
@@ -118,7 +118,7 @@
 
 ## State management and batch processing
 
-The SDK provides a streamlined initialization flow through `gosdk.Init()` that sets up all common components with sensible defaults. Here's how a typical appchain main function looks:
+The SDK provides a streamlined initialization flow through `gosdk.InitApp()` that sets up all common components with sensible defaults. Here's how a typical appchain main function looks:
 
 ```go
 func main() {
@@ -126,31 +126,30 @@
     defer cancel()
 
     // Initialize all common components
-    appInit, err := gosdk.Init(ctx, gosdk.InitConfig{
-        ChainID:      42,
-        DataDir:      "./data",
-        EmitterPort:  ":9090",
-        CustomTables: application.Tables(),
-        Logger:       &log.Logger,
-    })
+    storage, config, err := gosdk.InitApp[MyTransaction[MyReceipt], MyReceipt](
+        ctx,
+        gosdk.InitConfig{
+            ChainID:      42,
+            DataDir:      "./data",
+            EmitterPort:  ":9090",
+            CustomTables: application.Tables(),
+        },
+    )
     if err != nil {
         log.Fatal().Err(err).Msg("Failed to init appchain")
     }
-    defer appInit.Close()
-
-    // Create transaction pool
-    txPool := txpool.NewTxPool[MyTransaction[MyReceipt]](appInit.LocalDB)
+    defer storage.Close()
 
     // Create appchain with SDK's default batch processor
     appchain := gosdk.NewAppchain(
-        appInit,
+        storage,
+        config,
         gosdk.NewDefaultBatchProcessor[MyTransaction[MyReceipt], MyReceipt](
-            NewExtBlockProcessor(appInit.Multichain),
-            appInit.Multichain,
-            appInit.Subscriber,
+            NewExtBlockProcessor(storage.Multichain()),
+            storage.Multichain(),
+            storage.Subscriber(),
         ),
         MyBlockConstructor,
-        txPool,
     )
 
     // Run appchain
@@ -160,17 +159,27 @@
 }
 ```
 
-The `Init()` function returns an `InitResult` containing:
+`InitApp()` returns:
+- `Storage` – contains all databases and storage components (appchain DB, txpool, multichain accessor, subscriber)
 - `Config` – the fully populated `AppchainConfig` with paths and settings
-- `AppchainDB` – the main appchain database for blocks, checkpoints, and receipts
-- `LocalDB` – database for transaction pool (txpool)
-- `TxBatchDB` – read-only database for transaction batches written by pelacli's fetcher
-- `Multichain` – `MultichainStateAccessor` for external chain data (EVM, Solana via SQLite)
-- `Subscriber` – manages external chain subscriptions for filtering
+
+The `Storage` object provides accessor methods:
+- `storage.AppchainDB()` – main appchain database for blocks, checkpoints, and receipts
+- `storage.TxPool()` – transaction pool for managing pending transactions
+- `storage.Multichain()` – multichain state accessor for external chain data (EVM, Solana)
+- `storage.Subscriber()` – manages external chain subscriptions for filtering
+- `storage.TxBatchDB()` – read-only database for transaction batches from pelacli
 
 ### Implementing your transaction type
 
 Your transaction type must implement `apptypes.AppTransaction`. Each transaction carries your domain-specific fields and a `Process` method that mutates state:
+
+The same example test also shows how to bootstrap multichain reads. You have two backends:
+
+- **MDBX (default)** – open with `NewMultichainStateAccessDB` or `NewMultichainStateAccessDBWith` (pass a custom opener). Then wrap with `NewMultichainStateAccess`.
+- **SQLite** – if your fetcher produces SQLite snapshots, open with `NewMultichainStateAccessSQLDB` and wrap with `NewMultichainStateAccessSQL` (implements the same `MultichainReader` interface).
+
+Once you have a `MultichainReader`, construct `MultichainStateAccess` (MDBX) or use the SQLite reader directly and hand it to `BatchProcesser`. Turning that into a real workflow involves three extra steps.
 
 ```go
 type MyTransaction[R MyReceipt] struct {
@@ -205,7 +214,6 @@
 
 For custom batch processing logic, implement the `BatchProcessor` interface:
 
-<<<<<<< HEAD
 ```go
 type BatchProcessor[appTx apptypes.AppTransaction[R], R apptypes.Receipt] interface {
     ProcessBatch(
@@ -217,34 +225,26 @@
 ```
 
 Usage:
-=======
-The same example test also shows how to bootstrap multichain reads. You have two backends:
-
-- **MDBX (default)** – open with `NewMultichainStateAccessDB` or `NewMultichainStateAccessDBWith` (pass a custom opener). Then wrap with `NewMultichainStateAccess`.
-- **SQLite** – if your fetcher produces SQLite snapshots, open with `NewMultichainStateAccessSQLDB` and wrap with `NewMultichainStateAccessSQL` (implements the same `MultichainReader` interface).
-
-Once you have a `MultichainReader`, construct `MultichainStateAccess` (MDBX) or use the SQLite reader directly and hand it to `BatchProcesser`. Turning that into a real workflow involves three extra steps.
->>>>>>> 13d14379
 
 ```go
 // Default - use SDK's DefaultBatchProcessor
 appchain := gosdk.NewAppchain(
-    appInit,
+    storage,
+    config,
     gosdk.NewDefaultBatchProcessor[MyTx, MyReceipt](
         myExtBlockProcessor,
-        appInit.Multichain,
-        appInit.Subscriber,
+        storage.Multichain(),
+        storage.Subscriber(),
     ),
     blockBuilder,
-    txPool,
 )
 
 // Custom - provide your own BatchProcessor implementation
 appchain := gosdk.NewAppchain(
-    appInit,
+    storage,
+    config,
     myCustomBatchProcessor,
     blockBuilder,
-    txPool,
 )
 ```
 
@@ -392,13 +392,13 @@
 // Add standard methods (sendTransaction, getBlock, getReceipt, etc.)
 rpc.AddStandardMethods[MyTx, MyReceipt, MyBlock](
     rpcServer,
-    appInit.AppchainDB,
-    txPool,
+    storage.AppchainDB(),
+    storage.TxPool(),
     chainID,
 )
 
 // Add custom methods
-myCustomRPC := NewCustomRPC(rpcServer, appInit.AppchainDB)
+myCustomRPC := NewCustomRPC(rpcServer, storage.AppchainDB())
 myCustomRPC.AddRPCMethods()
 
 // Start server
@@ -463,7 +463,7 @@
 - **ExternalBlockProcessor**: Interface you implement to handle external chain data (used by `DefaultBatchProcessor`).
 - **External block**: Reference to finalized data from another chain used in processing.
 - **Fetcher**: Service that writes transaction batches and external chain data to databases for appchain consumption.
-- **InitResult**: Contains all initialized SDK components (databases, multichain, subscriber).
+- **Storage**: Contains all databases and storage components (appchain DB, txpool, multichain accessor, subscriber). Returned by `InitApp()`.
 - **MultichainStateAccessor**: Interface for reading external chain data (EVM blocks/receipts, Solana blocks). Implementations: `MultichainStateAccessSQL` (SQLite), `MultichainStateAccess` (MDBX).
 - **Pelacli**: CLI tool that runs the consensus stub and fetcher for local development.
 - **Subscriber**: Component that tracks which external addresses/contracts your appchain cares about.
