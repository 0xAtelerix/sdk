--- conflicted
+++ resolved
@@ -136,7 +136,6 @@
 	})
 }
 
-<<<<<<< HEAD
 func TestTxPool_ConcurrentAddAndBatch(t *testing.T) {
 	dbPath := t.TempDir()
 
@@ -149,39 +148,45 @@
 	require.NoError(t, err)
 
 	txPool := NewTxPool[CustomTransaction[Receipt]](db)
+
 	t.Cleanup(func() {
 		_ = txPool.Close()
 	})
 
 	const numTx = 1000
+
 	ctx := context.Background()
 
 	// Rapid burst of AddTransaction via goroutines
 	var wg sync.WaitGroup
 	wg.Add(numTx)
-	for i := 0; i < numTx; i++ {
-		i := i
-		go func() {
+
+	for i := range make([]struct{}, numTx) {
+		go func(i int) {
 			defer wg.Done()
+
 			tx := CustomTransaction[Receipt]{
 				From:  "alice",
 				To:    "bob",
 				Value: i,
 			}
+
 			_ = txPool.AddTransaction(ctx, tx)
-		}()
+		}(i)
 	}
+
 	wg.Wait()
 
 	// Create a batch immediately after burst
 	batchHash, txs, err := txPool.CreateTransactionBatch(ctx)
 	require.NoError(t, err)
 	require.NotNil(t, batchHash)
-	require.NotZero(t, len(txs))
+	require.NotEmpty(t, txs)
 
 	// Ensure unmarshalling of each tx in batch works by checking status lookup and count
 	// Status should be Batched for all that were included
 	var batchedCount int
+
 	for _, raw := range txs {
 		var tx CustomTransaction[Receipt]
 		require.NoError(t, cbor.Unmarshal(raw, &tx))
@@ -189,14 +194,14 @@
 		st, err := txPool.GetTransactionStatus(ctx, h[:])
 		require.NoError(t, err)
 		require.Equal(t, apptypes.Batched, st)
+
 		batchedCount++
 	}
 
-	require.Equal(t, batchedCount, numTx)
-=======
-// CustomTransaction - тестовая структура транзакции
-//
-
+	require.Equal(t, numTx, batchedCount)
+}
+
+// CustomTransaction - test transaction structure
 type CustomTransaction[R Receipt] struct {
 	From  string `json:"from"  cbor:"1,keyasint"`
 	To    string `json:"to"    cbor:"2,keyasint"`
@@ -238,5 +243,4 @@
 			Value: rapid.IntRange(1, 10_000).Draw(t, "value"),
 		}
 	})
->>>>>>> cbdbb814
 }