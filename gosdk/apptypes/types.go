--- conflicted
+++ resolved
@@ -4,12 +4,9 @@
 	"bytes"
 	"context"
 
-<<<<<<< HEAD
 	"github.com/blocto/solana-go-sdk/client"
 	gethtypes "github.com/ethereum/go-ethereum/core/types"
-=======
 	"github.com/fxamacker/cbor/v2"
->>>>>>> 47eece19
 	"github.com/ledgerwatch/erigon-lib/kv"
 )
 
@@ -26,20 +23,14 @@
 
 // AppTransaction should be serializible
 type Batch[appTx AppTransaction[R], R Receipt] struct {
-<<<<<<< HEAD
-	Atropos        [32]byte
-	Transactions   []appTx
-	ExternalBlocks []*ExternalBlock
-	Checkpoints    []*Checkpoint
-=======
-	Atropos        [32]byte        `cbor:"1,keyasint"`
-	Transactions   []appTx         `cbor:"2,keyasint"`
-	ExternalBlocks []ExternalBlock `cbor:"3,keyasint"`
->>>>>>> 47eece19
+	Atropos        [32]byte         `cbor:"1,keyasint"`
+	Transactions   []appTx          `cbor:"2,keyasint"`
+	ExternalBlocks []*ExternalBlock `cbor:"3,keyasint"`
+	Checkpoints    []*Checkpoint    `cbor:"4,keyasint"`
 	// todo add crossappchain tx
 	// ExternalTransactions [][]byte
-	EndOffset   int64 `cbor:"4,keyasint"`
-	TxEndOffset int64 `cbor:"5,keyasint"` // txReader.position после чтения
+	EndOffset   int64 `cbor:"5,keyasint"`
+	TxEndOffset int64 `cbor:"6,keyasint"` // txReader.position после чтения
 }
 
 type ExternalEntity interface {
@@ -77,9 +68,9 @@
 }
 
 type ExternalID struct {
-	ChainID     uint64
-	BlockNumber uint64
-	BlockHash   [32]byte
+	ChainID     uint64   `cbor:"1,keyasint"`
+	BlockNumber uint64   `cbor:"2,keyasint"`
+	BlockHash   [32]byte `cbor:"3,keyasint"`
 }
 
 // For DAG it represents an interval between two Atroposes
