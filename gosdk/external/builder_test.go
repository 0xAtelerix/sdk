package external

import (
	"encoding/json"
	"errors"
	"testing"

<<<<<<< HEAD
=======
	"github.com/blocto/solana-go-sdk/common"
	"github.com/blocto/solana-go-sdk/types"

	"github.com/0xAtelerix/sdk/gosdk"
>>>>>>> f8bf0849
	"github.com/0xAtelerix/sdk/gosdk/apptypes"
	"github.com/0xAtelerix/sdk/gosdk/library"
)

func TestBasicBuilder(t *testing.T) {
	t.Parallel()

	payload := map[string]any{
		"to":    "0x742d35Cc8AAbc38b9b5d1c16e785b2Ce6b8E7264",
		"value": "1000000000000000000",
	}

	payloadBytes, err := json.Marshal(payload)
	if err != nil {
		t.Fatalf("Failed to marshal payload: %v", err)
	}

	// Test Ethereum transaction
	ethTx, err := NewExTxBuilder(payloadBytes, gosdk.EthereumChainID).Build()
	if err != nil {
		t.Fatalf("Failed to build Ethereum transaction: %v", err)
	}

	if ethTx.ChainID != library.EthereumChainID {
		t.Errorf("Expected ChainID %d, got %d", library.EthereumChainID, ethTx.ChainID)
	}

	// Verify payload integrity
	var receivedPayload map[string]any

	err = json.Unmarshal(ethTx.Tx, &receivedPayload)
	if err != nil {
		t.Fatalf("Failed to unmarshal transaction payload: %v", err)
	}

	if receivedPayload["to"] != payload["to"] {
		t.Errorf("Expected to address %s, got %s", payload["to"], receivedPayload["to"])
	}
}

func TestChainHelperMethods(t *testing.T) {
	t.Parallel()

	payload := []byte(`{"test": "payload"}`)

	tests := []struct {
		name       string
		chainID    apptypes.ChainType
		expectedID apptypes.ChainType
	}{
		{
			"Ethereum",
<<<<<<< HEAD
			func() *ExTxBuilder { return NewExTxBuilder().Ethereum() },
			library.EthereumChainID,
		},
		{
			"EthereumSepolia",
			func() *ExTxBuilder { return NewExTxBuilder().EthereumSepolia() },
			library.EthereumSepoliaChainID,
		},
		{
			"Polygon",
			func() *ExTxBuilder { return NewExTxBuilder().Polygon() },
			library.PolygonChainID,
		},
		{
			"PolygonAmoy",
			func() *ExTxBuilder { return NewExTxBuilder().PolygonAmoy() },
			library.PolygonAmoyChainID,
		},
		{
			"BSC",
			func() *ExTxBuilder { return NewExTxBuilder().BSC() },
			library.BNBChainID,
		},
		{
			"BSCTestnet",
			func() *ExTxBuilder { return NewExTxBuilder().BSCTestnet() },
			library.BNBTestnetChainID,
		},
		{
			"SolanaMainnet",
			func() *ExTxBuilder { return NewExTxBuilder().SolanaMainnet() },
			library.SolanaChainID,
		},
		{
			"SolanaDevnet",
			func() *ExTxBuilder { return NewExTxBuilder().SolanaDevnet() },
			library.SolanaDevnetChainID,
=======
			gosdk.EthereumChainID,
			gosdk.EthereumChainID,
		},
		{
			"EthereumSepolia",
			gosdk.EthereumSepoliaChainID,
			gosdk.EthereumSepoliaChainID,
		},
		{
			"Polygon",
			gosdk.PolygonChainID,
			gosdk.PolygonChainID,
		},
		{
			"PolygonAmoy",
			gosdk.PolygonAmoyChainID,
			gosdk.PolygonAmoyChainID,
		},
		{
			"BSC",
			gosdk.BNBChainID,
			gosdk.BNBChainID,
		},
		{
			"BSCTestnet",
			gosdk.BNBTestnetChainID,
			gosdk.BNBTestnetChainID,
		},
		{
			"SolanaMainnet",
			gosdk.SolanaChainID,
			gosdk.SolanaChainID,
		},
		{
			"SolanaDevnet",
			gosdk.SolanaDevnetChainID,
			gosdk.SolanaDevnetChainID,
>>>>>>> f8bf0849
		},
	}

	for _, test := range tests {
<<<<<<< HEAD
		t.Run(test.name, func(tt *testing.T) {
			tt.Parallel()

			tx, err := test.builderFunc().
				SetPayload(payload).
				Build()
=======
		t.Run(test.name, func(t *testing.T) {
			tx, err := NewExTxBuilder(payload, test.chainID).Build()
>>>>>>> f8bf0849
			if err != nil {
				tt.Fatalf("Failed to build %s transaction: %v", test.name, err)
			}

			if tx.ChainID != test.expectedID {
				tt.Errorf(
					"Expected ChainID %d for %s, got %d",
					test.expectedID,
					test.name,
					tx.ChainID,
				)
			}
		})
	}
}

func TestSolanaTransactions(t *testing.T) {
	t.Parallel()

	payload := map[string]any{
		"to":       "9WzDXwBbmkg8ZTbNMqUxvQRAyrZzDsGYdLVL9zYtAWWM",
		"lamports": "1000000000",
		"program":  "11111111111111111111111111111112",
	}

	payloadBytes, err := json.Marshal(payload)
	if err != nil {
		t.Fatalf("Failed to marshal payload: %v", err)
	}

	// Test Solana mainnet
	mainnetTx, err := NewExTxBuilder(payloadBytes, gosdk.SolanaChainID).Build()
	if err != nil {
		t.Fatalf("Failed to build Solana mainnet transaction: %v", err)
	}

	if mainnetTx.ChainID != library.SolanaChainID {
		t.Errorf(
			"Expected ChainID %d for Solana mainnet, got %d",
			library.SolanaChainID,
			mainnetTx.ChainID,
		)
	}

	// Test Solana devnet
	devnetTx, err := NewExTxBuilder(payloadBytes, gosdk.SolanaDevnetChainID).Build()
	if err != nil {
		t.Fatalf("Failed to build Solana devnet transaction: %v", err)
	}

	if devnetTx.ChainID != library.SolanaDevnetChainID {
		t.Errorf(
			"Expected ChainID %d for Solana devnet, got %d",
			library.SolanaDevnetChainID,
			devnetTx.ChainID,
		)
	}
}

func TestSolanaPayload_BuildAndDecode(t *testing.T) {
	// Test data
	payload := map[string]any{
		"instruction": "transfer",
		"amount":      "1000000",
		"memo":        "test transfer",
	}

	payloadBytes, err := json.Marshal(payload)
	if err != nil {
		t.Fatalf("Failed to marshal payload: %v", err)
	}

	// Create test accounts
	accounts := []types.AccountMeta{
		{
			PubKey: common.PublicKeyFromString(
				"11111111111111111111111111111112",
			), // System program
			IsSigner:   false,
			IsWritable: false,
		},
		{
			PubKey: common.PublicKeyFromString(
				"9WzDXwBbmkg8ZTbNMqUxvQRAyrZzDsGYdLVL9zYtAWWM",
			), // From account
			IsSigner:   true,
			IsWritable: true,
		},
		{
			PubKey: common.PublicKeyFromString(
				"EPjFWdd5AufqSSqeM2qN1xzybapC8G4wEGGkZwyTDt1v",
			), // To account
			IsSigner:   false,
			IsWritable: true,
		},
	}

	// Build Solana payload
	tx, err := NewExTxBuilder(payloadBytes, gosdk.SolanaChainID).
		AddSolanaAccounts(accounts).
		Build()
	if err != nil {
		t.Fatalf("Failed to build Solana payload: %v", err)
	}

	if tx.ChainID != gosdk.SolanaChainID {
		t.Errorf("Expected ChainID %d, got %d", gosdk.SolanaChainID, tx.ChainID)
	}

	// Decode the payload
	decodedAccounts, decodedData, err := DecodeSolanaPayload(tx.Tx)
	if err != nil {
		t.Fatalf("Failed to decode Solana payload: %v", err)
	}

	// Verify accounts
	if len(decodedAccounts) != len(accounts) {
		t.Errorf("Expected %d accounts, got %d", len(accounts), len(decodedAccounts))
	}

	for i, expected := range accounts {
		if i >= len(decodedAccounts) {
			t.Errorf("Missing account at index %d", i)

			continue
		}

		actual := decodedAccounts[i]
		if actual.PubKey != expected.PubKey {
			t.Errorf("Account %d: expected PubKey %s, got %s", i, expected.PubKey, actual.PubKey)
		}

		if actual.IsSigner != expected.IsSigner {
			t.Errorf(
				"Account %d: expected IsSigner %v, got %v",
				i,
				expected.IsSigner,
				actual.IsSigner,
			)
		}

		if actual.IsWritable != expected.IsWritable {
			t.Errorf(
				"Account %d: expected IsWritable %v, got %v",
				i,
				expected.IsWritable,
				actual.IsWritable,
			)
		}
	}

	// Verify data
	var decodedPayload map[string]any

	err = json.Unmarshal(decodedData, &decodedPayload)
	if err != nil {
		t.Fatalf("Failed to unmarshal decoded data: %v", err)
	}

	if decodedPayload["instruction"] != payload["instruction"] {
		t.Errorf(
			"Expected instruction %s, got %s",
			payload["instruction"],
			decodedPayload["instruction"],
		)
	}

	if decodedPayload["amount"] != payload["amount"] {
		t.Errorf("Expected amount %s, got %s", payload["amount"], decodedPayload["amount"])
	}
}

func TestSolanaPayload_EmptyAccounts(t *testing.T) {
	payloadBytes := []byte(`{"test": "empty accounts"}`)

	// Build with empty accounts
	tx, err := NewExTxBuilder(payloadBytes, gosdk.SolanaChainID).
		AddSolanaAccounts([]types.AccountMeta{}).
		Build()
	if err != nil {
		t.Fatalf("Failed to build Solana payload with empty accounts: %v", err)
	}

	// Decode
	decodedAccounts, decodedData, err := DecodeSolanaPayload(tx.Tx)
	if err != nil {
		t.Fatalf("Failed to decode Solana payload: %v", err)
	}

	if len(decodedAccounts) != 0 {
		t.Errorf("Expected 0 accounts, got %d", len(decodedAccounts))
	}

	if string(decodedData) != string(payloadBytes) {
		t.Errorf("Expected data %s, got %s", string(payloadBytes), string(decodedData))
	}
}

func TestSolanaPayload_SingleAccount(t *testing.T) {
	payloadBytes := []byte(`{"action": "create_account"}`)

	account := types.AccountMeta{
		PubKey:     common.PublicKeyFromString("11111111111111111111111111111112"),
		IsSigner:   true,
		IsWritable: false,
	}

	tx, err := NewExTxBuilder(payloadBytes, gosdk.SolanaChainID).
		AddSolanaAccounts([]types.AccountMeta{account}).
		Build()
	if err != nil {
		t.Fatalf("Failed to build Solana payload: %v", err)
	}

	decodedAccounts, decodedData, err := DecodeSolanaPayload(tx.Tx)
	if err != nil {
		t.Fatalf("Failed to decode Solana payload: %v", err)
	}

	if len(decodedAccounts) != 1 {
		t.Errorf("Expected 1 account, got %d", len(decodedAccounts))
	}

	if decodedAccounts[0].PubKey != account.PubKey {
		t.Errorf("Expected PubKey %s, got %s", account.PubKey, decodedAccounts[0].PubKey)
	}

	if decodedAccounts[0].IsSigner != account.IsSigner {
		t.Errorf("Expected IsSigner %v, got %v", account.IsSigner, decodedAccounts[0].IsSigner)
	}

	if decodedAccounts[0].IsWritable != account.IsWritable {
		t.Errorf(
			"Expected IsWritable %v, got %v",
			account.IsWritable,
			decodedAccounts[0].IsWritable,
		)
	}

	if string(decodedData) != string(payloadBytes) {
		t.Errorf("Expected data %s, got %s", string(payloadBytes), string(decodedData))
	}
}

func TestSolanaPayload_MaxAccounts(t *testing.T) {
	payloadBytes := []byte(`{"test": "max accounts"}`)

	// Create 64 accounts (maximum allowed)
	accounts := make([]types.AccountMeta, 64)
	for i := range accounts {
		accounts[i] = types.AccountMeta{
			PubKey:     common.PublicKeyFromString("11111111111111111111111111111112"),
			IsSigner:   i%2 == 0, // Alternate signers
			IsWritable: i%3 == 0, // Every third account writable
		}
	}

	tx, err := NewExTxBuilder(payloadBytes, gosdk.SolanaChainID).
		AddSolanaAccounts(accounts).
		Build()
	if err != nil {
		t.Fatalf("Failed to build Solana payload with max accounts: %v", err)
	}

	decodedAccounts, decodedData, err := DecodeSolanaPayload(tx.Tx)
	if err != nil {
		t.Fatalf("Failed to decode Solana payload: %v", err)
	}

	if len(decodedAccounts) != 64 {
		t.Errorf("Expected 64 accounts, got %d", len(decodedAccounts))
	}

	// Verify first few accounts
	for i := 0; i < 5 && i < len(decodedAccounts); i++ {
		if decodedAccounts[i].PubKey != accounts[i].PubKey {
			t.Errorf("Account %d: PubKey mismatch", i)
		}

		if decodedAccounts[i].IsSigner != accounts[i].IsSigner {
			t.Errorf("Account %d: IsSigner mismatch", i)
		}

		if decodedAccounts[i].IsWritable != accounts[i].IsWritable {
			t.Errorf("Account %d: IsWritable mismatch", i)
		}
	}

	if string(decodedData) != string(payloadBytes) {
		t.Error("Data mismatch")
	}
}

func TestSolanaPayload_TooManyAccounts(t *testing.T) {
	payloadBytes := []byte(`{"test": "too many"}`)

	// Create 65 accounts (exceeds maximum)
	accounts := make([]types.AccountMeta, 65)
	for i := range accounts {
		accounts[i] = types.AccountMeta{
			PubKey:     common.PublicKeyFromString("11111111111111111111111111111112"),
			IsSigner:   false,
			IsWritable: false,
		}
	}

	_, err := NewExTxBuilder(payloadBytes, gosdk.SolanaChainID).
		AddSolanaAccounts(accounts).
		Build()
	if err == nil {
		t.Error("Expected error for too many accounts, got nil")
	}

	if !errors.Is(err, ErrTooManyAccounts) {
		t.Errorf("Expected ErrTooManyAccounts, got %v", err)
	}
}

func TestDecodeSolanaPayload_InvalidData(t *testing.T) {
	tests := []struct {
		name    string
		payload []byte
		wantErr bool
	}{
		{
			name:    "empty payload",
			payload: []byte{},
			wantErr: true,
		},
		{
			name:    "incomplete account data",
			payload: []byte{1}, // num_accounts=1, but no account data
			wantErr: true,
		},
		{
			name:    "truncated pubkey",
			payload: []byte{1, 1, 2, 3}, // num_accounts=1, incomplete pubkey
			wantErr: true,
		},
		{
			name: "missing flags",
			payload: []byte{
				1,
				1,
				1,
				1,
				1,
				1,
				1,
				1,
				1,
				1,
				1,
				1,
				1,
				1,
				1,
				1,
				1,
				1,
				1,
				1,
				1,
				1,
				1,
				1,
				1,
				1,
				1,
				1,
				1,
				1,
				1,
				1,
			}, // pubkey but no flags
			wantErr: true,
		},
	}

	for _, tt := range tests {
		t.Run(tt.name, func(t *testing.T) {
			_, _, err := DecodeSolanaPayload(tt.payload)
			if (err != nil) != tt.wantErr {
				t.Errorf("DecodeSolanaPayload() error = %v, wantErr %v", err, tt.wantErr)
			}
		})
	}
}

func TestSolanaPayload_RoundTrip(t *testing.T) {
	// Test various combinations of accounts and data
	testCases := []struct {
		name     string
		payload  []byte
		accounts []types.AccountMeta
	}{
		{
			name:    "simple transfer",
			payload: []byte(`{"instruction":"transfer","amount":"1000000"}`),
			accounts: []types.AccountMeta{
				{
					PubKey:     common.PublicKeyFromString("11111111111111111111111111111112"),
					IsSigner:   false,
					IsWritable: false,
				},
				{
					PubKey: common.PublicKeyFromString(
						"9WzDXwBbmkg8ZTbNMqUxvQRAyrZzDsGYdLVL9zYtAWWM",
					),
					IsSigner:   true,
					IsWritable: true,
				},
				{
					PubKey: common.PublicKeyFromString(
						"EPjFWdd5AufqSSqeM2qN1xzybapC8G4wEGGkZwyTDt1v",
					),
					IsSigner:   false,
					IsWritable: true,
				},
			},
		},
		{
			name:     "no accounts",
			payload:  []byte(`{"instruction":"memo","message":"hello world"}`),
			accounts: []types.AccountMeta{},
		},
		{
			name:    "program only",
			payload: []byte(`{"instruction":"create","size":100}`),
			accounts: []types.AccountMeta{
				{
					PubKey: common.PublicKeyFromString(
						"BPFLoaderUpgradeab1e11111111111111111111111",
					),
					IsSigner:   false,
					IsWritable: false,
				},
			},
		},
	}

	for _, tc := range testCases {
		t.Run(tc.name, func(t *testing.T) {
			// Build
			tx, err := NewExTxBuilder(tc.payload, gosdk.SolanaChainID).
				AddSolanaAccounts(tc.accounts).
				Build()
			if err != nil {
				t.Fatalf("Failed to build: %v", err)
			}

			// Decode
			decodedAccounts, decodedData, err := DecodeSolanaPayload(tx.Tx)
			if err != nil {
				t.Fatalf("Failed to decode: %v", err)
			}

			// Verify
			if len(decodedAccounts) != len(tc.accounts) {
				t.Errorf(
					"Account count mismatch: expected %d, got %d",
					len(tc.accounts),
					len(decodedAccounts),
				)
			}

			for i, expected := range tc.accounts {
				if i >= len(decodedAccounts) {
					continue
				}

				actual := decodedAccounts[i]
				if actual.PubKey != expected.PubKey ||
					actual.IsSigner != expected.IsSigner ||
					actual.IsWritable != expected.IsWritable {
					t.Errorf("Account %d mismatch", i)
				}
			}

			if string(decodedData) != string(tc.payload) {
				t.Errorf(
					"Data mismatch: expected %s, got %s",
					string(tc.payload),
					string(decodedData),
				)
			}
		})
	}
}

func TestValidation(t *testing.T) {
	t.Parallel()

	// Test missing chainID
	_, err := NewExTxBuilder([]byte(`{"test": "payload"}`), 0).Build()
	if err == nil {
		t.Error("Expected error for missing chainID, got nil")
	}

	if !errors.Is(err, ErrChainIDRequired) {
		t.Errorf("Expected ErrChainIDRequired, got %v", err)
	}

	// Test valid transaction
<<<<<<< HEAD
	tx, err := NewExTxBuilder().
		SetChainID(library.EthereumChainID).
		SetPayload([]byte(`{"test": "payload"}`)).
		Build()
=======
	tx, err := NewExTxBuilder([]byte(`{"test": "payload"}`), gosdk.EthereumChainID).Build()
>>>>>>> f8bf0849
	if err != nil {
		t.Errorf("Unexpected error for valid transaction: %v", err)
	}

	if tx.ChainID != library.EthereumChainID {
		t.Errorf("Expected ChainID %d, got %d", library.EthereumChainID, tx.ChainID)
	}
}

func TestAdvancedPayloads(t *testing.T) {
	t.Parallel()

	// Test DeFi swap payload
	defiPayload := map[string]any{
		"action":       "swap",
		"protocol":     "uniswap_v3",
		"tokenIn":      "0xA0b86a33E6441c9fa6e8Ee5B1234567890abcdef",
		"tokenOut":     "0xdAC17F958D2ee523a2206206994597C13D831ec7",
		"amountIn":     "5000000000000000000",
		"minAmountOut": "4950000000",
		"deadline":     1699564800,
		"slippage":     "100", // 1%
	}

	defiBytes, err := json.Marshal(defiPayload)
	if err != nil {
		t.Fatalf("Failed to marshal DeFi payload: %v", err)
	}

	defiTx, err := NewExTxBuilder(defiBytes, gosdk.EthereumChainID).Build()
	if err != nil {
		t.Fatalf("Failed to build DeFi transaction: %v", err)
	}

	var receivedDefiPayload map[string]any

	err = json.Unmarshal(defiTx.Tx, &receivedDefiPayload)
	if err != nil {
		t.Fatalf("Failed to unmarshal DeFi payload: %v", err)
	}

	if receivedDefiPayload["action"] != defiPayload["action"] {
		t.Errorf("Expected action %s, got %s", defiPayload["action"], receivedDefiPayload["action"])
	}

	if receivedDefiPayload["protocol"] != defiPayload["protocol"] {
		t.Errorf(
			"Expected protocol %s, got %s",
			defiPayload["protocol"],
			receivedDefiPayload["protocol"],
		)
	}
}

func TestGameNFTPayload(t *testing.T) {
	t.Parallel()

	gamePayload := map[string]any{
		"action":    "mint",
		"gameId":    "atelerix-rpg",
		"playerId":  "player_12345",
		"assetType": "nft",
		"assetId":   "legendary_sword_001",
		"attributes": map[string]any{
			"rarity":       "legendary",
			"damage":       "150",
			"durability":   "100",
			"enchantments": []string{"fire", "sharpness"},
			"level":        "50",
		},
		"recipient": "0x742d35Cc6493C35b1234567890abcdef",
	}

	gameBytes, err := json.Marshal(gamePayload)
	if err != nil {
		t.Fatalf("Failed to marshal game payload: %v", err)
	}

	gameTx, err := NewExTxBuilder(gameBytes, gosdk.PolygonChainID).Build()
	if err != nil {
		t.Fatalf("Failed to build game transaction: %v", err)
	}

	var receivedGamePayload map[string]any

	err = json.Unmarshal(gameTx.Tx, &receivedGamePayload)
	if err != nil {
		t.Fatalf("Failed to unmarshal game payload: %v", err)
	}

	if receivedGamePayload["gameId"] != gamePayload["gameId"] {
		t.Errorf("Expected gameId %s, got %s", gamePayload["gameId"], receivedGamePayload["gameId"])
	}

	if receivedGamePayload["assetId"] != gamePayload["assetId"] {
		t.Errorf(
			"Expected assetId %s, got %s",
			gamePayload["assetId"],
			receivedGamePayload["assetId"],
		)
	}
}

func TestMultiChainWorkflow(t *testing.T) {
	t.Parallel()

	swapPayload := map[string]any{
		"action":       "swap",
		"tokenIn":      "0xA0b86a33E6441c9fa6e8Ee5B1234567890abcdef",
		"tokenOut":     "0xdAC17F958D2ee523a2206206994597C13D831ec7",
		"amountIn":     "1000000000000000000",
		"minAmountOut": "990000000",
	}

	payloadBytes, err := json.Marshal(swapPayload)
	if err != nil {
		t.Fatalf("Failed to marshal swap payload: %v", err)
	}

	chains := []struct {
		name     string
		builder  func() *ExTxBuilder
		expected apptypes.ChainType
	}{
		{
			"Ethereum",
<<<<<<< HEAD
			func() *ExTxBuilder { return NewExTxBuilder().Ethereum() },
			library.EthereumChainID,
		},
		{
			"Polygon",
			func() *ExTxBuilder { return NewExTxBuilder().Polygon() },
			library.PolygonChainID,
		},
		{
			"BSC",
			func() *ExTxBuilder { return NewExTxBuilder().BSC() },
			library.BNBChainID,
=======
			func() *ExTxBuilder { return NewExTxBuilder(payloadBytes, gosdk.EthereumChainID) },
			gosdk.EthereumChainID,
		},
		{
			"Polygon",
			func() *ExTxBuilder { return NewExTxBuilder(payloadBytes, gosdk.PolygonChainID) },
			gosdk.PolygonChainID,
		},
		{
			"BSC",
			func() *ExTxBuilder { return NewExTxBuilder(payloadBytes, gosdk.BNBChainID) },
			gosdk.BNBChainID,
>>>>>>> f8bf0849
		},
	}

	for _, chain := range chains {
<<<<<<< HEAD
		t.Run(chain.name, func(tt *testing.T) {
			tt.Parallel()

			tx, err := chain.builder().
				SetPayload(payloadBytes).
				Build()
=======
		t.Run(chain.name, func(t *testing.T) {
			tx, err := chain.builder().Build()
>>>>>>> f8bf0849
			if err != nil {
				tt.Fatalf("Error creating %s transaction: %v", chain.name, err)
			}

			if tx.ChainID != chain.expected {
				tt.Errorf(
					"Expected ChainID %d for %s, got %d",
					chain.expected,
					chain.name,
					tx.ChainID,
				)
			}

			// Verify payload integrity across chains
			var receivedPayload map[string]any

			err = json.Unmarshal(tx.Tx, &receivedPayload)
			if err != nil {
				tt.Fatalf("Failed to unmarshal payload for %s: %v", chain.name, err)
			}

			if receivedPayload["action"] != swapPayload["action"] {
				tt.Errorf("Payload corrupted for %s chain", chain.name)
			}
		})
	}
}

func TestCustomChain(t *testing.T) {
	t.Parallel()

	customPayload := map[string]any{
		"action":        "custom_operation",
		"appchain_data": "custom_encoding_here",
		"version":       "1.0",
		"metadata": map[string]any{
			"timestamp":   "2024-01-01T00:00:00Z",
			"priority":    "high",
			"retry_count": 3,
		},
	}

	payloadBytes, err := json.Marshal(customPayload)
	if err != nil {
		t.Fatalf("Failed to marshal custom payload: %v", err)
	}

	// Test custom chain with explicit chainID
	tx, err := NewExTxBuilder(payloadBytes, apptypes.ChainType(999999)).Build()
	if err != nil {
		t.Fatalf("Failed to create custom chain transaction: %v", err)
	}

	if tx.ChainID != 999999 {
		t.Errorf("Expected ChainID 999999, got %d", tx.ChainID)
	}

	var receivedPayload map[string]any

	err = json.Unmarshal(tx.Tx, &receivedPayload)
	if err != nil {
		t.Fatalf("Failed to unmarshal custom payload: %v", err)
	}

	if receivedPayload["action"] != customPayload["action"] {
		t.Error("Custom payload corrupted")
	}

	if receivedPayload["version"] != customPayload["version"] {
		t.Errorf(
			"Expected version %s, got %s",
			customPayload["version"],
			receivedPayload["version"],
		)
	}
}

func TestTestnetWorkflow(t *testing.T) {
	t.Parallel()

	deployPayload := map[string]any{
		"action":   "deploy",
		"bytecode": "0x608060405234801561001057600080fd5b50...",
		"args":     []string{"Atelerix Token", "ATX", "18"},
		"gasLimit": "2000000",
	}

	payloadBytes, err := json.Marshal(deployPayload)
	if err != nil {
		t.Fatalf("Failed to marshal deploy payload: %v", err)
	}

	testnets := []struct {
		name     string
		builder  func() *ExTxBuilder
		expected apptypes.ChainType
	}{
		{
			"EthereumSepolia",
<<<<<<< HEAD
			func() *ExTxBuilder { return NewExTxBuilder().EthereumSepolia() },
			library.EthereumSepoliaChainID,
		},
		{
			"PolygonAmoy",
			func() *ExTxBuilder { return NewExTxBuilder().PolygonAmoy() },
			library.PolygonAmoyChainID,
		},
		{
			"BSCTestnet",
			func() *ExTxBuilder { return NewExTxBuilder().BSCTestnet() },
			library.BNBTestnetChainID,
		},
		{
			"SolanaDevnet",
			func() *ExTxBuilder { return NewExTxBuilder().SolanaDevnet() },
			library.SolanaDevnetChainID,
=======
			func() *ExTxBuilder { return NewExTxBuilder(payloadBytes, gosdk.EthereumSepoliaChainID) },
			gosdk.EthereumSepoliaChainID,
		},
		{
			"PolygonAmoy",
			func() *ExTxBuilder { return NewExTxBuilder(payloadBytes, gosdk.PolygonAmoyChainID) },
			gosdk.PolygonAmoyChainID,
		},
		{
			"BSCTestnet",
			func() *ExTxBuilder { return NewExTxBuilder(payloadBytes, gosdk.BNBTestnetChainID) },
			gosdk.BNBTestnetChainID,
		},
		{
			"SolanaDevnet",
			func() *ExTxBuilder { return NewExTxBuilder(payloadBytes, gosdk.SolanaDevnetChainID) },
			gosdk.SolanaDevnetChainID,
>>>>>>> f8bf0849
		},
	}

	for _, testnet := range testnets {
<<<<<<< HEAD
		t.Run(testnet.name, func(tt *testing.T) {
			tt.Parallel()

			tx, err := testnet.builder().
				SetPayload(payloadBytes).
				Build()
=======
		t.Run(testnet.name, func(t *testing.T) {
			tx, err := testnet.builder().Build()
>>>>>>> f8bf0849
			if err != nil {
				tt.Fatalf("Error deploying to %s: %v", testnet.name, err)
			}

			if tx.ChainID != testnet.expected {
				tt.Errorf(
					"Expected ChainID %d for %s, got %d",
					testnet.expected,
					testnet.name,
					tx.ChainID,
				)
			}
		})
	}
}

func TestPayloadCopying(t *testing.T) {
	t.Parallel()

	originalPayload := []byte(`{"sensitive": "data"}`)

	tx, err := NewExTxBuilder(originalPayload, gosdk.EthereumChainID).Build()
	if err != nil {
		t.Fatalf("Failed to build transaction: %v", err)
	}

	// Modify original payload to ensure it was copied
	originalPayload[0] = 'X'

	// Transaction should still have original data
	if string(tx.Tx) == string(originalPayload) {
		t.Error("Payload was not properly copied - modification affected transaction")
	}

	if string(tx.Tx) != `{"sensitive": "data"}` {
		t.Errorf("Expected transaction to preserve original payload, got %s", string(tx.Tx))
	}
}

func TestBuilderChaining(t *testing.T) {
	t.Parallel()

	payload := []byte(`{"test": "chaining"}`)

	// Test that builder methods return the same instance for chaining
	builder := NewExTxBuilder(payload, gosdk.EthereumChainID)

	// Since the constructor already sets payload and chainID,
	// we just need to test that Build() works
	tx, err := builder.Build()
	if err != nil {
		t.Fatalf("Failed to build transaction: %v", err)
	}

	if tx.ChainID != gosdk.EthereumChainID {
		t.Errorf("Expected ChainID %d, got %d", gosdk.EthereumChainID, tx.ChainID)
	}

	if tx.ChainID != library.EthereumChainID {
		t.Errorf(
			"Expected ChainID %d from chained calls, got %d",
			library.EthereumChainID,
			tx.ChainID,
		)
	}
}<|MERGE_RESOLUTION|>--- conflicted
+++ resolved
@@ -5,13 +5,10 @@
 	"errors"
 	"testing"
 
-<<<<<<< HEAD
-=======
 	"github.com/blocto/solana-go-sdk/common"
 	"github.com/blocto/solana-go-sdk/types"
-
-	"github.com/0xAtelerix/sdk/gosdk"
->>>>>>> f8bf0849
+	"github.com/stretchr/testify/require"
+
 	"github.com/0xAtelerix/sdk/gosdk/apptypes"
 	"github.com/0xAtelerix/sdk/gosdk/library"
 )
@@ -30,7 +27,7 @@
 	}
 
 	// Test Ethereum transaction
-	ethTx, err := NewExTxBuilder(payloadBytes, gosdk.EthereumChainID).Build()
+	ethTx, err := NewExTxBuilder(payloadBytes, library.EthereumChainID).Build()
 	if err != nil {
 		t.Fatalf("Failed to build Ethereum transaction: %v", err)
 	}
@@ -64,98 +61,57 @@
 	}{
 		{
 			"Ethereum",
-<<<<<<< HEAD
-			func() *ExTxBuilder { return NewExTxBuilder().Ethereum() },
 			library.EthereumChainID,
+			library.EthereumChainID,
 		},
 		{
 			"EthereumSepolia",
-			func() *ExTxBuilder { return NewExTxBuilder().EthereumSepolia() },
 			library.EthereumSepoliaChainID,
+			library.EthereumSepoliaChainID,
 		},
 		{
 			"Polygon",
-			func() *ExTxBuilder { return NewExTxBuilder().Polygon() },
 			library.PolygonChainID,
+			library.PolygonChainID,
 		},
 		{
 			"PolygonAmoy",
-			func() *ExTxBuilder { return NewExTxBuilder().PolygonAmoy() },
 			library.PolygonAmoyChainID,
+			library.PolygonAmoyChainID,
 		},
 		{
 			"BSC",
-			func() *ExTxBuilder { return NewExTxBuilder().BSC() },
 			library.BNBChainID,
+			library.BNBChainID,
 		},
 		{
 			"BSCTestnet",
-			func() *ExTxBuilder { return NewExTxBuilder().BSCTestnet() },
 			library.BNBTestnetChainID,
+			library.BNBTestnetChainID,
 		},
 		{
 			"SolanaMainnet",
-			func() *ExTxBuilder { return NewExTxBuilder().SolanaMainnet() },
 			library.SolanaChainID,
+			library.SolanaChainID,
 		},
 		{
 			"SolanaDevnet",
-			func() *ExTxBuilder { return NewExTxBuilder().SolanaDevnet() },
 			library.SolanaDevnetChainID,
-=======
-			gosdk.EthereumChainID,
-			gosdk.EthereumChainID,
-		},
-		{
-			"EthereumSepolia",
-			gosdk.EthereumSepoliaChainID,
-			gosdk.EthereumSepoliaChainID,
-		},
-		{
-			"Polygon",
-			gosdk.PolygonChainID,
-			gosdk.PolygonChainID,
-		},
-		{
-			"PolygonAmoy",
-			gosdk.PolygonAmoyChainID,
-			gosdk.PolygonAmoyChainID,
-		},
-		{
-			"BSC",
-			gosdk.BNBChainID,
-			gosdk.BNBChainID,
-		},
-		{
-			"BSCTestnet",
-			gosdk.BNBTestnetChainID,
-			gosdk.BNBTestnetChainID,
-		},
-		{
-			"SolanaMainnet",
-			gosdk.SolanaChainID,
-			gosdk.SolanaChainID,
-		},
-		{
-			"SolanaDevnet",
-			gosdk.SolanaDevnetChainID,
-			gosdk.SolanaDevnetChainID,
->>>>>>> f8bf0849
+			library.SolanaDevnetChainID,
 		},
 	}
 
 	for _, test := range tests {
-<<<<<<< HEAD
 		t.Run(test.name, func(tt *testing.T) {
 			tt.Parallel()
 
-			tx, err := test.builderFunc().
-				SetPayload(payload).
-				Build()
-=======
-		t.Run(test.name, func(t *testing.T) {
-			tx, err := NewExTxBuilder(payload, test.chainID).Build()
->>>>>>> f8bf0849
+			b := NewExTxBuilder(payload, test.chainID)
+
+			if library.IsSolanaChain(test.chainID) {
+				b.AddSolanaAccounts([]types.AccountMeta{{}})
+			}
+
+			tx, err := b.Build()
 			if err != nil {
 				tt.Fatalf("Failed to build %s transaction: %v", test.name, err)
 			}
@@ -187,11 +143,12 @@
 	}
 
 	// Test Solana mainnet
-	mainnetTx, err := NewExTxBuilder(payloadBytes, gosdk.SolanaChainID).Build()
-	if err != nil {
-		t.Fatalf("Failed to build Solana mainnet transaction: %v", err)
-	}
-
+	mainnetTx, err := NewExTxBuilder(payloadBytes, library.SolanaChainID).
+		AddSolanaAccounts([]types.AccountMeta{{}}).
+		Build()
+	require.NoError(t, err)
+
+	require.Equal(t, mainnetTx.ChainID, library.SolanaChainID, "Unexpected ChainID for Solana mainnet")
 	if mainnetTx.ChainID != library.SolanaChainID {
 		t.Errorf(
 			"Expected ChainID %d for Solana mainnet, got %d",
@@ -201,10 +158,8 @@
 	}
 
 	// Test Solana devnet
-	devnetTx, err := NewExTxBuilder(payloadBytes, gosdk.SolanaDevnetChainID).Build()
-	if err != nil {
-		t.Fatalf("Failed to build Solana devnet transaction: %v", err)
-	}
+	devnetTx, err := NewExTxBuilder(payloadBytes, library.SolanaDevnetChainID).AddSolanaAccounts([]types.AccountMeta{{}}).Build()
+	require.NoError(t, err)
 
 	if devnetTx.ChainID != library.SolanaDevnetChainID {
 		t.Errorf(
@@ -216,6 +171,8 @@
 }
 
 func TestSolanaPayload_BuildAndDecode(t *testing.T) {
+	t.Parallel()
+
 	// Test data
 	payload := map[string]any{
 		"instruction": "transfer",
@@ -254,15 +211,15 @@
 	}
 
 	// Build Solana payload
-	tx, err := NewExTxBuilder(payloadBytes, gosdk.SolanaChainID).
+	tx, err := NewExTxBuilder(payloadBytes, library.SolanaChainID).
 		AddSolanaAccounts(accounts).
 		Build()
 	if err != nil {
 		t.Fatalf("Failed to build Solana payload: %v", err)
 	}
 
-	if tx.ChainID != gosdk.SolanaChainID {
-		t.Errorf("Expected ChainID %d, got %d", gosdk.SolanaChainID, tx.ChainID)
+	if tx.ChainID != library.SolanaChainID {
+		t.Errorf("Expected ChainID %d, got %d", library.SolanaChainID, tx.ChainID)
 	}
 
 	// Decode the payload
@@ -329,11 +286,13 @@
 }
 
 func TestSolanaPayload_EmptyAccounts(t *testing.T) {
+	t.Parallel()
+
 	payloadBytes := []byte(`{"test": "empty accounts"}`)
 
 	// Build with empty accounts
-	tx, err := NewExTxBuilder(payloadBytes, gosdk.SolanaChainID).
-		AddSolanaAccounts([]types.AccountMeta{}).
+	tx, err := NewExTxBuilder(payloadBytes, library.SolanaChainID).
+		AddSolanaAccounts([]types.AccountMeta{{}}).
 		Build()
 	if err != nil {
 		t.Fatalf("Failed to build Solana payload with empty accounts: %v", err)
@@ -345,8 +304,8 @@
 		t.Fatalf("Failed to decode Solana payload: %v", err)
 	}
 
-	if len(decodedAccounts) != 0 {
-		t.Errorf("Expected 0 accounts, got %d", len(decodedAccounts))
+	if len(decodedAccounts) != 1 {
+		t.Errorf("Expected 1 accounts, got %d", len(decodedAccounts))
 	}
 
 	if string(decodedData) != string(payloadBytes) {
@@ -355,6 +314,8 @@
 }
 
 func TestSolanaPayload_SingleAccount(t *testing.T) {
+	t.Parallel()
+
 	payloadBytes := []byte(`{"action": "create_account"}`)
 
 	account := types.AccountMeta{
@@ -363,7 +324,7 @@
 		IsWritable: false,
 	}
 
-	tx, err := NewExTxBuilder(payloadBytes, gosdk.SolanaChainID).
+	tx, err := NewExTxBuilder(payloadBytes, library.SolanaChainID).
 		AddSolanaAccounts([]types.AccountMeta{account}).
 		Build()
 	if err != nil {
@@ -401,6 +362,8 @@
 }
 
 func TestSolanaPayload_MaxAccounts(t *testing.T) {
+	t.Parallel()
+
 	payloadBytes := []byte(`{"test": "max accounts"}`)
 
 	// Create 64 accounts (maximum allowed)
@@ -413,7 +376,7 @@
 		}
 	}
 
-	tx, err := NewExTxBuilder(payloadBytes, gosdk.SolanaChainID).
+	tx, err := NewExTxBuilder(payloadBytes, library.SolanaChainID).
 		AddSolanaAccounts(accounts).
 		Build()
 	if err != nil {
@@ -450,6 +413,8 @@
 }
 
 func TestSolanaPayload_TooManyAccounts(t *testing.T) {
+	t.Parallel()
+
 	payloadBytes := []byte(`{"test": "too many"}`)
 
 	// Create 65 accounts (exceeds maximum)
@@ -462,7 +427,7 @@
 		}
 	}
 
-	_, err := NewExTxBuilder(payloadBytes, gosdk.SolanaChainID).
+	_, err := NewExTxBuilder(payloadBytes, library.SolanaChainID).
 		AddSolanaAccounts(accounts).
 		Build()
 	if err == nil {
@@ -475,6 +440,8 @@
 }
 
 func TestDecodeSolanaPayload_InvalidData(t *testing.T) {
+	t.Parallel()
+
 	tests := []struct {
 		name    string
 		payload []byte
@@ -536,21 +503,26 @@
 	}
 
 	for _, tt := range tests {
-		t.Run(tt.name, func(t *testing.T) {
+		t.Run(tt.name, func(tr *testing.T) {
+			tr.Parallel()
+
 			_, _, err := DecodeSolanaPayload(tt.payload)
 			if (err != nil) != tt.wantErr {
-				t.Errorf("DecodeSolanaPayload() error = %v, wantErr %v", err, tt.wantErr)
+				tr.Errorf("DecodeSolanaPayload() error = %v, wantErr %v", err, tt.wantErr)
 			}
 		})
 	}
 }
 
 func TestSolanaPayload_RoundTrip(t *testing.T) {
+	t.Parallel()
+
 	// Test various combinations of accounts and data
 	testCases := []struct {
 		name     string
 		payload  []byte
 		accounts []types.AccountMeta
+		err      error
 	}{
 		{
 			name:    "simple transfer",
@@ -581,6 +553,7 @@
 			name:     "no accounts",
 			payload:  []byte(`{"instruction":"memo","message":"hello world"}`),
 			accounts: []types.AccountMeta{},
+			err:      ErrNoAccountsGiven,
 		},
 		{
 			name:    "program only",
@@ -598,24 +571,28 @@
 	}
 
 	for _, tc := range testCases {
-		t.Run(tc.name, func(t *testing.T) {
+		t.Run(tc.name, func(tr *testing.T) {
+			tr.Parallel()
+
 			// Build
-			tx, err := NewExTxBuilder(tc.payload, gosdk.SolanaChainID).
+			tx, err := NewExTxBuilder(tc.payload, library.SolanaChainID).
 				AddSolanaAccounts(tc.accounts).
 				Build()
-			if err != nil {
-				t.Fatalf("Failed to build: %v", err)
-			}
+			if tc.err != nil {
+				require.ErrorIs(tr, err, tc.err)
+				return
+			}
+			require.NoError(tr, err)
 
 			// Decode
 			decodedAccounts, decodedData, err := DecodeSolanaPayload(tx.Tx)
 			if err != nil {
-				t.Fatalf("Failed to decode: %v", err)
+				tr.Fatalf("Failed to decode: %v", err)
 			}
 
 			// Verify
 			if len(decodedAccounts) != len(tc.accounts) {
-				t.Errorf(
+				tr.Errorf(
 					"Account count mismatch: expected %d, got %d",
 					len(tc.accounts),
 					len(decodedAccounts),
@@ -631,12 +608,12 @@
 				if actual.PubKey != expected.PubKey ||
 					actual.IsSigner != expected.IsSigner ||
 					actual.IsWritable != expected.IsWritable {
-					t.Errorf("Account %d mismatch", i)
+					tr.Errorf("Account %d mismatch", i)
 				}
 			}
 
 			if string(decodedData) != string(tc.payload) {
-				t.Errorf(
+				tr.Errorf(
 					"Data mismatch: expected %s, got %s",
 					string(tc.payload),
 					string(decodedData),
@@ -650,7 +627,7 @@
 	t.Parallel()
 
 	// Test missing chainID
-	_, err := NewExTxBuilder([]byte(`{"test": "payload"}`), 0).Build()
+	_, err := NewExTxBuilder([]byte(`{"test": "payload"}`), apptypes.ChainType(0)).Build()
 	if err == nil {
 		t.Error("Expected error for missing chainID, got nil")
 	}
@@ -660,14 +637,7 @@
 	}
 
 	// Test valid transaction
-<<<<<<< HEAD
-	tx, err := NewExTxBuilder().
-		SetChainID(library.EthereumChainID).
-		SetPayload([]byte(`{"test": "payload"}`)).
-		Build()
-=======
-	tx, err := NewExTxBuilder([]byte(`{"test": "payload"}`), gosdk.EthereumChainID).Build()
->>>>>>> f8bf0849
+	tx, err := NewExTxBuilder([]byte(`{"test": "payload"}`), library.EthereumChainID).Build()
 	if err != nil {
 		t.Errorf("Unexpected error for valid transaction: %v", err)
 	}
@@ -697,7 +667,7 @@
 		t.Fatalf("Failed to marshal DeFi payload: %v", err)
 	}
 
-	defiTx, err := NewExTxBuilder(defiBytes, gosdk.EthereumChainID).Build()
+	defiTx, err := NewExTxBuilder(defiBytes, library.EthereumChainID).Build()
 	if err != nil {
 		t.Fatalf("Failed to build DeFi transaction: %v", err)
 	}
@@ -746,7 +716,7 @@
 		t.Fatalf("Failed to marshal game payload: %v", err)
 	}
 
-	gameTx, err := NewExTxBuilder(gameBytes, gosdk.PolygonChainID).Build()
+	gameTx, err := NewExTxBuilder(gameBytes, library.PolygonChainID).Build()
 	if err != nil {
 		t.Fatalf("Failed to build game transaction: %v", err)
 	}
@@ -794,48 +764,28 @@
 	}{
 		{
 			"Ethereum",
-<<<<<<< HEAD
-			func() *ExTxBuilder { return NewExTxBuilder().Ethereum() },
+			func() *ExTxBuilder { return NewExTxBuilder(payloadBytes, library.EthereumChainID) },
 			library.EthereumChainID,
 		},
 		{
 			"Polygon",
-			func() *ExTxBuilder { return NewExTxBuilder().Polygon() },
+			func() *ExTxBuilder { return NewExTxBuilder(payloadBytes, library.PolygonChainID) },
 			library.PolygonChainID,
 		},
 		{
 			"BSC",
-			func() *ExTxBuilder { return NewExTxBuilder().BSC() },
+			func() *ExTxBuilder { return NewExTxBuilder(payloadBytes, library.BNBChainID) },
 			library.BNBChainID,
-=======
-			func() *ExTxBuilder { return NewExTxBuilder(payloadBytes, gosdk.EthereumChainID) },
-			gosdk.EthereumChainID,
-		},
-		{
-			"Polygon",
-			func() *ExTxBuilder { return NewExTxBuilder(payloadBytes, gosdk.PolygonChainID) },
-			gosdk.PolygonChainID,
-		},
-		{
-			"BSC",
-			func() *ExTxBuilder { return NewExTxBuilder(payloadBytes, gosdk.BNBChainID) },
-			gosdk.BNBChainID,
->>>>>>> f8bf0849
 		},
 	}
 
 	for _, chain := range chains {
-<<<<<<< HEAD
 		t.Run(chain.name, func(tt *testing.T) {
 			tt.Parallel()
 
 			tx, err := chain.builder().
 				SetPayload(payloadBytes).
 				Build()
-=======
-		t.Run(chain.name, func(t *testing.T) {
-			tx, err := chain.builder().Build()
->>>>>>> f8bf0849
 			if err != nil {
 				tt.Fatalf("Error creating %s transaction: %v", chain.name, err)
 			}
@@ -879,38 +829,11 @@
 	}
 
 	payloadBytes, err := json.Marshal(customPayload)
-	if err != nil {
-		t.Fatalf("Failed to marshal custom payload: %v", err)
-	}
+	require.NoError(t, err)
 
 	// Test custom chain with explicit chainID
-	tx, err := NewExTxBuilder(payloadBytes, apptypes.ChainType(999999)).Build()
-	if err != nil {
-		t.Fatalf("Failed to create custom chain transaction: %v", err)
-	}
-
-	if tx.ChainID != 999999 {
-		t.Errorf("Expected ChainID 999999, got %d", tx.ChainID)
-	}
-
-	var receivedPayload map[string]any
-
-	err = json.Unmarshal(tx.Tx, &receivedPayload)
-	if err != nil {
-		t.Fatalf("Failed to unmarshal custom payload: %v", err)
-	}
-
-	if receivedPayload["action"] != customPayload["action"] {
-		t.Error("Custom payload corrupted")
-	}
-
-	if receivedPayload["version"] != customPayload["version"] {
-		t.Errorf(
-			"Expected version %s, got %s",
-			customPayload["version"],
-			receivedPayload["version"],
-		)
-	}
+	_, err = NewExTxBuilder(payloadBytes, apptypes.ChainType(999999)).Build()
+	require.ErrorIs(t, err, ErrChainIDRequired)
 }
 
 func TestTestnetWorkflow(t *testing.T) {
@@ -935,58 +858,35 @@
 	}{
 		{
 			"EthereumSepolia",
-<<<<<<< HEAD
-			func() *ExTxBuilder { return NewExTxBuilder().EthereumSepolia() },
+			func() *ExTxBuilder { return NewExTxBuilder(payloadBytes, library.EthereumSepoliaChainID) },
 			library.EthereumSepoliaChainID,
 		},
 		{
 			"PolygonAmoy",
-			func() *ExTxBuilder { return NewExTxBuilder().PolygonAmoy() },
+			func() *ExTxBuilder { return NewExTxBuilder(payloadBytes, library.PolygonAmoyChainID) },
 			library.PolygonAmoyChainID,
 		},
 		{
 			"BSCTestnet",
-			func() *ExTxBuilder { return NewExTxBuilder().BSCTestnet() },
+			func() *ExTxBuilder { return NewExTxBuilder(payloadBytes, library.BNBTestnetChainID) },
 			library.BNBTestnetChainID,
 		},
 		{
 			"SolanaDevnet",
-			func() *ExTxBuilder { return NewExTxBuilder().SolanaDevnet() },
+			func() *ExTxBuilder {
+				return NewExTxBuilder(payloadBytes, library.SolanaDevnetChainID).AddSolanaAccounts([]types.AccountMeta{{}})
+			},
 			library.SolanaDevnetChainID,
-=======
-			func() *ExTxBuilder { return NewExTxBuilder(payloadBytes, gosdk.EthereumSepoliaChainID) },
-			gosdk.EthereumSepoliaChainID,
-		},
-		{
-			"PolygonAmoy",
-			func() *ExTxBuilder { return NewExTxBuilder(payloadBytes, gosdk.PolygonAmoyChainID) },
-			gosdk.PolygonAmoyChainID,
-		},
-		{
-			"BSCTestnet",
-			func() *ExTxBuilder { return NewExTxBuilder(payloadBytes, gosdk.BNBTestnetChainID) },
-			gosdk.BNBTestnetChainID,
-		},
-		{
-			"SolanaDevnet",
-			func() *ExTxBuilder { return NewExTxBuilder(payloadBytes, gosdk.SolanaDevnetChainID) },
-			gosdk.SolanaDevnetChainID,
->>>>>>> f8bf0849
 		},
 	}
 
 	for _, testnet := range testnets {
-<<<<<<< HEAD
 		t.Run(testnet.name, func(tt *testing.T) {
 			tt.Parallel()
 
 			tx, err := testnet.builder().
 				SetPayload(payloadBytes).
 				Build()
-=======
-		t.Run(testnet.name, func(t *testing.T) {
-			tx, err := testnet.builder().Build()
->>>>>>> f8bf0849
 			if err != nil {
 				tt.Fatalf("Error deploying to %s: %v", testnet.name, err)
 			}
@@ -1008,7 +908,7 @@
 
 	originalPayload := []byte(`{"sensitive": "data"}`)
 
-	tx, err := NewExTxBuilder(originalPayload, gosdk.EthereumChainID).Build()
+	tx, err := NewExTxBuilder(originalPayload, library.EthereumChainID).Build()
 	if err != nil {
 		t.Fatalf("Failed to build transaction: %v", err)
 	}
@@ -1032,17 +932,23 @@
 	payload := []byte(`{"test": "chaining"}`)
 
 	// Test that builder methods return the same instance for chaining
-	builder := NewExTxBuilder(payload, gosdk.EthereumChainID)
-
-	// Since the constructor already sets payload and chainID,
-	// we just need to test that Build() works
-	tx, err := builder.Build()
-	if err != nil {
-		t.Fatalf("Failed to build transaction: %v", err)
-	}
-
-	if tx.ChainID != gosdk.EthereumChainID {
-		t.Errorf("Expected ChainID %d, got %d", gosdk.EthereumChainID, tx.ChainID)
+	builder := NewExTxBuilder(payload, library.EthereumChainID)
+
+	result1 := builder.Ethereum()
+	result2 := result1.SetPayload(payload)
+
+	// These should all be the same instance
+	if result1 != builder {
+		t.Error("Ethereum() should return the same builder instance")
+	}
+
+	if result2 != builder {
+		t.Error("SetPayload() should return the same builder instance")
+	}
+
+	tx, err := result2.Build()
+	if err != nil {
+		t.Fatalf("Failed to build chained transaction: %v", err)
 	}
 
 	if tx.ChainID != library.EthereumChainID {
