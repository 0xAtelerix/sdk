package gosdk

import (
	"bytes"
	"context"
	"crypto/sha256"
<<<<<<< HEAD
	"encoding/binary"
	"encoding/json"
=======
>>>>>>> 47eece19
	"net"
	"os"
	"sort"
	"strconv"
	"strings"
	"sync"
	"testing"
	"time"

	"github.com/fxamacker/cbor/v2"
	"github.com/ledgerwatch/erigon-lib/kv"
	"github.com/ledgerwatch/erigon-lib/kv/mdbx"
	mdbxlog "github.com/ledgerwatch/log/v3"
	"github.com/rs/zerolog"
	"github.com/rs/zerolog/log"
	"github.com/stretchr/testify/require"
	"google.golang.org/grpc"
	"google.golang.org/grpc/credentials/insecure"
	"google.golang.org/protobuf/types/known/emptypb"
	"pgregory.net/rapid"

	"github.com/0xAtelerix/sdk/gosdk/apptypes"
	emitterproto "github.com/0xAtelerix/sdk/gosdk/proto"
)

func TestEmitterCall(t *testing.T) {
	t.Parallel()

	dbPath := t.TempDir()

	log.Logger = log.Output(zerolog.ConsoleWriter{Out: os.Stderr})
	db, err := mdbx.NewMDBX(mdbxlog.New()).
		Path(dbPath).
		WithTableCfg(func(_ kv.TableCfg) kv.TableCfg {
			return kv.TableCfg{
				CheckpointBucket: {},
				ExternalTxBucket: {},
				BlocksBucket:     {},
				ValsetBucket:     {},
			}
		}).
		Open()
	require.NoError(t, err)

	rwTx, err := db.BeginRw(t.Context())
	require.NoError(t, err)

	valsetMap := map[ValidatorID]Stake{
		1: 10,
		2: 20,
		3: 30,
	}

	valset := NewValidatorSet(valsetMap)

	var epochKey [4]byte

	epoch := currentEpoch
	binary.BigEndian.PutUint32(epochKey[:], epoch)

	valsetData, err := cbor.Marshal(valset)
	require.NoError(t, err)

	err = rwTx.Put(ValsetBucket, epochKey[:], valsetData)
	require.NoError(t, err)

	err = rwTx.Commit()
	require.NoError(t, err)

	rwTx.Rollback()

	// Создаем сервер с MDBX
	srv := NewServer[*CustomTransaction[Receipt]](db, 1, nil)
	if err != nil {
		t.Fatalf("Ошибка создания сервера: %v", err)
	}

	defer srv.appchainDB.Close()

	// Записываем тестовые чекпоинты через WriteCheckpoint
	ctx := t.Context()

	checkpoints := []apptypes.Checkpoint{
		{
			ChainID:                  1,
			BlockNumber:              100,
			BlockHash:                [32]byte{1},
			StateRoot:                [32]byte{11},
			ExternalTransactionsRoot: [32]byte{111},
		},
		{
			ChainID:                  1,
			BlockNumber:              200,
			BlockHash:                [32]byte{2},
			StateRoot:                [32]byte{22},
			ExternalTransactionsRoot: [32]byte{222},
		},
	}

	var tx kv.RwTx

	tx, err = db.BeginRw(t.Context())
	if err != nil {
		t.Fatalf("Ошибка запуска сервера: %v", err)
	}

	for _, chk := range checkpoints {
		if err = WriteCheckpoint(ctx, tx, chk); err != nil {
			t.Fatalf("Ошибка записи чекпоинта: %v", err)
		}
	}

	err = tx.Commit()
	require.NoError(t, err)

	// Запускаем gRPC сервер
	wg := sync.WaitGroup{}
	wg.Add(1)

	go func() {
		var listener net.Listener

		listener, err = (&net.ListenConfig{}).Listen(t.Context(), "tcp", ":50051")
		if err != nil {
			t.Errorf("Ошибка запуска сервера: %v", err)

			return
		}

		grpcServer := grpc.NewServer()
		emitterproto.RegisterEmitterServer(grpcServer, srv)

		log.Info().Msg("Сервер слушает на порту 50051...")

		wg.Done()

		if err = grpcServer.Serve(listener); err != nil {
			t.Errorf("Ошибка gRPC сервера: %v", err)

			return
		}

		log.Info().Msg("Сервер на порту 50051 закрыт.")
	}()

	wg.Wait()
	time.Sleep(time.Second)

	// Подключение к серверу
	conn, err := grpc.NewClient(
		"localhost:50051",
		grpc.WithTransportCredentials(insecure.NewCredentials()),
	)
	if err != nil {
		t.Fatalf("Не удалось подключиться: %v", err)
	}

	defer func() {
		connErr := conn.Close()
		require.NoError(t, connErr)
	}()

	client := emitterproto.NewEmitterClient(conn)

	// Отправка запроса
	ctx, cancel := context.WithTimeout(t.Context(), time.Second)
	defer cancel()

	limit := uint32(5)
	req := &emitterproto.GetCheckpointsRequest{
		LatestPreviousCheckpointBlockNumber: 50, // Ожидаем все чекпоинты от 50 и выше
		Limit:                               &limit,
	}

	var res *emitterproto.CheckpointResponse

	res, err = client.GetCheckpoints(ctx, req)
	if err != nil {
		t.Fatalf("Ошибка вызова GetCheckpoints: %v", err)
	}

	// Проверяем чекпоинты
	if len(res.GetCheckpoints()) != len(checkpoints) {
		t.Fatalf(
			"Ожидалось %d чекпоинтов, получено %d",
			len(checkpoints),
			len(res.GetCheckpoints()),
		)
	}

	for _, checkpoint := range res.GetCheckpoints() {
		log.Printf("Блок: %d, StateRoot: %x, BlockHash: %x, ExternalTxRoot: %x",
			checkpoint.GetLatestBlockNumber(),
			checkpoint.GetStateRoot(),
			checkpoint.GetBlockHash(),
			checkpoint.GetExternalTxRootHash())
	}
}

// Генерация случайного чекпоинта
func randomCheckpoint(t *rapid.T, chainID uint64, blockNumber uint64) apptypes.Checkpoint {
	return apptypes.Checkpoint{
		ChainID:     chainID,
		BlockNumber: blockNumber,
		StateRoot: [32]byte(
			rapid.SliceOfN(rapid.Byte(), 32, 32).Draw(t, "StateRoot"),
		),
		BlockHash: [32]byte(
			rapid.SliceOfN(rapid.Byte(), 32, 32).Draw(t, "BlockHash"),
		),
		ExternalTransactionsRoot: [32]byte(
			rapid.SliceOfN(rapid.Byte(), 32, 32).Draw(t, "ExternalTxRoot"),
		),
	}
}

// Запускаем gRPC сервер в отдельной горутине
func startGRPCServer[apptx apptypes.AppTransaction[R], R apptypes.Receipt](
	t *rapid.T,
	srv *AppchainEmitterServer[apptx, R],
) (string, func()) {
	t.Helper()

	listener, err := (&net.ListenConfig{}).Listen(
		t.Context(),
		"tcp",
		":0",
	) // Используем ":0", чтобы ОС выделила свободный порт
	if err != nil {
		t.Fatalf("Ошибка запуска сервера: %v", err)
	}

	grpcServer := grpc.NewServer()
	emitterproto.RegisterEmitterServer(grpcServer, srv)

	addr := listener.Addr().String()
	// log.Printf("Сервер слушает на %s...", addr)

	stop := func() {
		grpcServer.Stop()

		lisErr := listener.Close()
		if lisErr != nil && !strings.Contains(lisErr.Error(), "use of closed network connection") {
			t.Error(lisErr)
		}
	}

	go func() {
		if err := grpcServer.Serve(listener); err != nil {
			log.Error().Err(err).Msg("Ошибка gRPC сервера")
			t.Error(err)
		}
	}()

	time.Sleep(time.Millisecond * 100) // Даем серверу время запуститься

	return addr, stop
}

func TestEmitterCall_PropertyBased(t *testing.T) {
	t.Parallel()

	rapid.Check(t, func(tr *rapid.T) {
		t.Run(tr.Name(), func(t *testing.T) {
			dbPath := t.TempDir()

			db, err := mdbx.NewMDBX(mdbxlog.New()).
				Path(dbPath).
				WithTableCfg(func(_ kv.TableCfg) kv.TableCfg {
					return kv.TableCfg{
						CheckpointBucket: {},
						ExternalTxBucket: {},
						BlocksBucket:     {},
						ValsetBucket:     {},
					}
				}).
				Open()
			require.NoError(tr, err)

			tx, err := db.BeginRw(t.Context())
			if err != nil {
				t.Fatalf("DB: %v", err)
			}
			defer tx.Rollback()

			// Создаем сервер с MDBX
			srv := NewServer[*CustomTransaction[Receipt]](db, 1, nil)
			defer srv.appchainDB.Close()

			// Запускаем gRPC сервер и получаем динамический адрес
			addr, stopServer := startGRPCServer(tr, srv)
			defer stopServer() // Гарантируем закрытие сервера после теста

			// Генерируем случайное количество чекпоинтов (до 100)
			numCheckpoints := rapid.IntRange(1, 100).Draw(tr, "numCheckpoints")
			checkpointMap := make(map[uint64]apptypes.Checkpoint)

			// Заполняем уникальные LatestBlockNumber
			for len(checkpointMap) < numCheckpoints {
				blockNumber := rapid.Uint64().Draw(tr, "LatestBlockNumber")
				checkpointMap[blockNumber] = randomCheckpoint(tr, 1, blockNumber)
			}

			// Преобразуем map в список и записываем в MDBX
			checkpoints := make([]apptypes.Checkpoint, 0, len(checkpointMap))
			for _, chk := range checkpointMap {
				checkpoints = append(checkpoints, chk)
				if err = WriteCheckpoint(t.Context(), tx, chk); err != nil {
					tr.Fatalf("Ошибка записи чекпоинта: %v", err)
				}
			}

			err = tx.Commit()
			require.NoError(tr, err)

			// Сортируем чекпоинты по LatestBlockNumber
			sort.Slice(checkpoints, func(i, j int) bool {
				return checkpoints[i].BlockNumber < checkpoints[j].BlockNumber
			})

			// Подключение к серверу
			conn, err := grpc.NewClient(
				addr,
				grpc.WithTransportCredentials(insecure.NewCredentials()),
			) // Используем динамический адрес
			if err != nil {
				t.Fatalf("Не удалось подключиться: %v", err)
			}

			defer func() {
				connErr := conn.Close()
				require.NoError(t, connErr)
			}()

			client := emitterproto.NewEmitterClient(conn)

			// Генерируем случайный запрос
			startBlock := rapid.Uint64().Draw(tr, "startBlock")
			limit := rapid.Uint32Range(1, uint32(len(checkpoints))).Draw(tr, "limit")

			ctx, cancel := context.WithTimeout(t.Context(), time.Second)
			defer cancel()

			req := &emitterproto.GetCheckpointsRequest{
				ChainId:                             1,
				LatestPreviousCheckpointBlockNumber: startBlock,
				Limit:                               &limit,
			}

			res, err := client.GetCheckpoints(ctx, req)
			if err != nil {
				t.Fatalf("Ошибка вызова GetCheckpoints: %v", err)
			}

			chainIDRes, err := client.GetChainID(ctx, &emptypb.Empty{})
			if err != nil {
				t.Fatalf("GetChainID: %v", err)
			}

			// ✅ Проверяем, что чекпоинты в ответе соответствуют условиям запроса
			expectedCheckpoints := make([]apptypes.Checkpoint, 0)

			for _, chk := range checkpoints {
				if chk.BlockNumber >= startBlock {
					expectedCheckpoints = append(expectedCheckpoints, chk)
					if len(expectedCheckpoints) >= int(limit) {
						break
					}
				}
			}

			// ✅ Проверяем, что количество чекпоинтов соответствует лимиту
			if len(res.GetCheckpoints()) != len(expectedCheckpoints) {
				t.Fatalf(
					"Ошибка: ожидалось %d чекпоинтов, получено %d",
					len(expectedCheckpoints),
					len(res.GetCheckpoints()),
				)
			}

			// ✅ Проверяем, что чекпоинты отсортированы по LatestBlockNumber
			prevBlockNumber := uint64(0)

			for i, chk := range res.GetCheckpoints() {
				if chk.GetLatestBlockNumber() < startBlock {
					t.Fatalf(
						"Ошибка: чекпоинт %d меньше стартового блока %d",
						chk.GetLatestBlockNumber(),
						startBlock,
					)
				}

				if chk.GetLatestBlockNumber() < prevBlockNumber {
					t.Fatal("Ошибка: чекпоинты не отсортированы по LatestBlockNumber")
				}

				prevBlockNumber = chk.GetLatestBlockNumber()

				// ✅ Проверяем, что данные чекпоинта совпадают с ожидаемыми
				expected := expectedCheckpoints[i]
				if chainIDRes.GetChainId() != expected.ChainID ||
					!bytes.Equal(chk.GetStateRoot(), expected.StateRoot[:]) ||
					!bytes.Equal(chk.GetBlockHash(), expected.BlockHash[:]) ||
					!bytes.Equal(
						chk.GetExternalTxRootHash(),
						expected.ExternalTransactionsRoot[:],
					) {
					t.Fatal("Ошибка: данные чекпоинта не совпадают с записанными")
				}
			}
		})
	})
}

func TestGetExternalTransactions_PropertyBased(t *testing.T) {
	t.Skip()

	rapid.Check(t, func(tr *rapid.T) {
		t.Run(tr.Name(), func(t *testing.T) {
			dbPath := t.TempDir()

			db, err := mdbx.NewMDBX(mdbxlog.New()).
				Path(dbPath).
				WithTableCfg(func(_ kv.TableCfg) kv.TableCfg {
					return kv.TableCfg{
						CheckpointBucket: {},
						ExternalTxBucket: {},
						BlocksBucket:     {},
						ValsetBucket:     {},
					}
				}).
				Open()

			require.NoError(tr, err)

			srv := NewServer[*CustomTransaction[Receipt]](db, 1, nil)
			defer srv.appchainDB.Close()

			tx, err := db.BeginRw(t.Context())
			if err != nil {
				tr.Fatalf("DB: %v", err)
			}

			addr, stopServer := startGRPCServer(tr, srv)
			defer stopServer()

			numBlocks := rapid.IntRange(1, 50).Draw(tr, "numBlocks")
			transactionMap := make(map[uint64][]apptypes.ExternalTransaction)

			for range numBlocks {
				blockNumber := rapid.Uint64().Draw(tr, "BlockNumber")
				numTx := rapid.IntRange(1, 20).Draw(tr, "numTxInBlock")

				for range numTx {
					tx := apptypes.ExternalTransaction{
						ChainID: rapid.Uint64().Draw(tr, "ChainId"),
						Tx:      rapid.SliceOfN(rapid.Byte(), 64, 64).Draw(tr, "Tx"),
					}
					transactionMap[blockNumber] = append(transactionMap[blockNumber], tx)
				}

				if _, err = WriteExternalTransactions(tx, blockNumber, transactionMap[blockNumber]); err != nil {
					tr.Fatalf("Ошибка записи транзакции: %v", err)
				}
			}

			err = tx.Commit()
			require.NoError(tr, err)

			conn, err := grpc.NewClient(
				addr,
				grpc.WithTransportCredentials(insecure.NewCredentials()),
			)
			if err != nil {
				tr.Fatalf("Не удалось подключиться: %v", err)
			}

			defer func() {
				connErr := conn.Close()
				require.NoError(tr, connErr)
			}()

			client := emitterproto.NewEmitterClient(conn)

			startBlock := rapid.Uint64().Draw(tr, "startBlock")
			limit := rapid.Uint32Range(1, 100).Draw(tr, "limit")

			req := &emitterproto.GetExternalTransactionsRequest{
				LatestPreviousBlockNumber: startBlock,
				Limit:                     &limit,
			}

			res, err := client.GetExternalTransactions(t.Context(), req)
			if err != nil {
				tr.Fatalf("Ошибка вызова GetExternalTransactions: %v", err)
			}

			for _, blk := range res.GetBlocks() {
				if blk.GetBlockNumber() < startBlock {
					tr.Fatalf(
						"Ошибка: блок %d меньше startBlock %d",
						blk.GetBlockNumber(),
						startBlock,
					)
				}

				if txs, exists := transactionMap[blk.GetBlockNumber()]; exists {
					if len(blk.GetExternalTransactions()) != len(txs) {
						tr.Fatalf(
							"Ошибка: несоответствие количества транзакций для блока %d",
							blk.GetBlockNumber(),
						)
					}
				} else {
					tr.Fatalf("Ошибка: блок %d не найден в ожидаемых данных", blk.GetBlockNumber())
				}
			}
		})
	})
}

// CustomTransaction - тестовая структура транзакции
type CustomTransaction[R Receipt] struct {
	From  string `json:"from"`
	To    string `json:"to"`
	Value int    `json:"value"`
}

func (c *CustomTransaction[R]) Hash() [32]byte {
	s := c.From + c.To + strconv.Itoa(c.Value)

	return sha256.Sum256([]byte(s))
}

func (*CustomTransaction[R]) Process(
	_ kv.RwTx,
) (res R, txs []apptypes.ExternalTransaction, err error) {
	return
}

type Receipt struct{}

func (Receipt) TxHash() [32]byte {
	return [32]byte{}
}

func (Receipt) Status() apptypes.TxReceiptStatus {
	return apptypes.ReceiptConfirmed
}

func (Receipt) Error() string {
	return ""
}<|MERGE_RESOLUTION|>--- conflicted
+++ resolved
@@ -4,11 +4,7 @@
 	"bytes"
 	"context"
 	"crypto/sha256"
-<<<<<<< HEAD
 	"encoding/binary"
-	"encoding/json"
-=======
->>>>>>> 47eece19
 	"net"
 	"os"
 	"sort"
