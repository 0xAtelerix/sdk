package rpc

import (
	"bytes"
	"context"
	"crypto/sha256"
	"encoding/hex"
	"errors"
	"fmt"
	"net/http"
	"net/http/httptest"
	"strconv"
	"testing"

	"github.com/fxamacker/cbor/v2"
	"github.com/goccy/go-json"
	"github.com/ledgerwatch/erigon-lib/kv"
	"github.com/ledgerwatch/erigon-lib/kv/mdbx"
	mdbxlog "github.com/ledgerwatch/log/v3"
	"github.com/stretchr/testify/assert"
	"github.com/stretchr/testify/require"

	"github.com/0xAtelerix/sdk/gosdk/apptypes"
	"github.com/0xAtelerix/sdk/gosdk/scheme"
	"github.com/0xAtelerix/sdk/gosdk/txpool"
)

const (
	testSuccessMessage        = "success"
	testShouldNotReachMessage = "should not reach here"
)

var (
	errInvalidParameterType = errors.New("invalid parameter type")
	errMiddlewareFailed     = errors.New("middleware failed")
)

// TestTransaction - test transaction implementation
type TestTransaction[R TestReceipt] struct {
	From  string `json:"from"  cbor:"1,keyasint"`
	To    string `json:"to"    cbor:"2,keyasint"`
	Value int    `json:"value" cbor:"3,keyasint"`
}

func (t TestTransaction[R]) Hash() [32]byte {
	s := t.From + t.To + strconv.Itoa(t.Value)

	return sha256.Sum256([]byte(s))
}

func (TestTransaction[R]) Process(
	_ kv.RwTx,
) (rec R, txs []apptypes.ExternalTransaction, err error) {
	return
}

// TestReceipt - test receipt implementation
type TestReceipt struct {
	ReceiptStatus   apptypes.TxReceiptStatus `json:"status" cbor:"1,keyasint"`
	TransactionHash [32]byte                 `json:"txHash" cbor:"2,keyasint"`
}

func (r TestReceipt) TxHash() [32]byte {
	return r.TransactionHash
}

func (r TestReceipt) Status() apptypes.TxReceiptStatus {
	return r.ReceiptStatus
}

func (r TestReceipt) Error() string {
	if r.ReceiptStatus == apptypes.ReceiptFailed {
		return "transaction failed"
	}

	return ""
}

// TestBlock - test block implementation
type TestBlock struct {
	BlockNumber uint64   `json:"number"`
	BlockHash   [32]byte `json:"hash"`
	Root        [32]byte `json:"root"`
}

func (b TestBlock) Hash() [32]byte {
	return b.BlockHash
}

func (b TestBlock) StateRoot() [32]byte {
	return b.Root
}

// setupTestEnvironment creates a test environment with databases and server
func setupTestEnvironment(
	t *testing.T,
) (server *StandardRPCServer, appchainDB kv.RwDB, cleanup func()) {
	t.Helper()

	// Create temporary directories for databases
	localDBPath := t.TempDir()
	appchainDBPath := t.TempDir()

	// Create local database for txpool
	localDB, err := mdbx.NewMDBX(mdbxlog.New()).
		Path(localDBPath).
		WithTableCfg(func(_ kv.TableCfg) kv.TableCfg {
			return txpool.Tables()
		}).
		Open()
	require.NoError(t, err)

	// Create appchain database
	appchainDB, err = mdbx.NewMDBX(mdbxlog.New()).
		Path(appchainDBPath).
		WithTableCfg(func(_ kv.TableCfg) kv.TableCfg {
			return kv.TableCfg{
				scheme.ReceiptBucket: {},
			}
		}).
		Open()
	require.NoError(t, err)

	// Create txpool
	txPool := txpool.NewTxPool[TestTransaction[TestReceipt]](localDB)

	// Create RPC server
	server = NewStandardRPCServer(nil)

	// Add standard methods to maintain compatibility with existing tests
	AddStandardMethods[TestTransaction[TestReceipt], TestReceipt, TestBlock](
		server,
		appchainDB,
		txPool,
		42, // test chainID
	)

	cleanup = func() {
		localDB.Close()
		appchainDB.Close()
	}

	return server, appchainDB, cleanup
}

// makeJSONRPCRequest creates a JSON-RPC request and returns the response
func makeJSONRPCRequest(
	t *testing.T,
	server *StandardRPCServer,
	method string,
	params []any,
) *httptest.ResponseRecorder {
	t.Helper()

	request := JSONRPCRequest{
		JSONRPC: "2.0",
		Method:  method,
		Params:  params,
		ID:      1,
	}

	reqBody, err := json.Marshal(request)
	require.NoError(t, err)

	req := httptest.NewRequest(http.MethodPost, "/rpc", bytes.NewBuffer(reqBody))
	req.Header.Set("Content-Type", "application/json")

	rr := httptest.NewRecorder()
	server.handleRPC(rr, req)

	return rr
}

// ============= INTEGRATION TESTS FOR RPC METHODS =============
// These tests verify that RPC methods work correctly through the full HTTP/JSON-RPC stack.
// They test:
//   - HTTP request/response handling
//   - JSON-RPC protocol compliance (version, id, error codes)
//   - Request serialization and response deserialization
//   - Integration between the RPC server and method handlers
//
// For unit tests that test method logic in isolation (without HTTP overhead),
// see the dedicated methods_*_test.go files:

//nolint:paralleltest //uses network ports
func TestStandardRPCServer_sendTransaction(t *testing.T) {
	t.Parallel()

	server, _, cleanup := setupTestEnvironment(t)
	defer cleanup()

	// Create a test transaction
	tx := &TestTransaction[TestReceipt]{
		From:  "0x1234",
		To:    "0x5678",
		Value: 100,
	}

	rr := makeJSONRPCRequest(t, server, "sendTransaction", []any{tx})

	assert.Equal(t, http.StatusOK, rr.Code)

	var response JSONRPCResponse

	err := json.Unmarshal(rr.Body.Bytes(), &response)
	require.NoError(t, err)

	assert.Equal(t, "2.0", response.JSONRPC)
	assert.Nil(t, response.Error)
	assert.NotNil(t, response.Result)

	// Check that the result is a hex string (transaction hash)
	hashStr, ok := response.Result.(string)
	require.True(t, ok)
	assert.NotEmpty(t, hashStr)
	assert.Equal(t, "0x", hashStr[:2])
}

<<<<<<< HEAD
//nolint:paralleltest //uses network ports
func TestStandardRPCServer_getTransactionByHash(t *testing.T) {
=======
func TestStandardRPCServer_getTransaction(t *testing.T) {
	t.Parallel()

>>>>>>> 41ca3aa6
	server, _, cleanup := setupTestEnvironment(t)
	defer cleanup()

	// First, send a transaction
	tx := &TestTransaction[TestReceipt]{
		From:  "0x1234",
		To:    "0x5678",
		Value: 100,
	}

	// Send the transaction
	sendRR := makeJSONRPCRequest(t, server, "sendTransaction", []any{tx})
	require.Equal(t, http.StatusOK, sendRR.Code)

	var sendResponse JSONRPCResponse

	err := json.Unmarshal(sendRR.Body.Bytes(), &sendResponse)
	require.NoError(t, err)

	hashStr, ok := sendResponse.Result.(string)
	require.True(t, ok, "sendResponse should be string", sendResponse.Result, sendRR.Body)

	// Now get the transaction by hash (unified method checks txpool + blocks)
	getRR := makeJSONRPCRequest(t, server, "getTransaction", []any{hashStr})

	assert.Equal(t, http.StatusOK, getRR.Code)

	var getResponse JSONRPCResponse

	err = json.Unmarshal(getRR.Body.Bytes(), &getResponse)
	require.NoError(t, err)

	assert.Equal(t, "2.0", getResponse.JSONRPC)
	assert.Nil(t, getResponse.Error)
	assert.NotNil(t, getResponse.Result)
}

//nolint:paralleltest //uses network ports
func TestStandardRPCServer_getTransactionStatus(t *testing.T) {
	t.Parallel()

	server, _, cleanup := setupTestEnvironment(t)
	defer cleanup()

	// First, send a transaction
	tx := &TestTransaction[TestReceipt]{
		From:  "0x1234",
		To:    "0x5678",
		Value: 100,
	}

	// Send the transaction
	sendRR := makeJSONRPCRequest(t, server, "sendTransaction", []any{tx})
	require.Equal(t, http.StatusOK, sendRR.Code)

	var sendResponse JSONRPCResponse

	err := json.Unmarshal(sendRR.Body.Bytes(), &sendResponse)
	require.NoError(t, err)

	hashStr, ok := sendResponse.Result.(string)
	require.True(t, ok)

	// Now get the transaction status
	statusRR := makeJSONRPCRequest(t, server, "getTransactionStatus", []any{hashStr})

	assert.Equal(t, http.StatusOK, statusRR.Code)

	var statusResponse JSONRPCResponse

	err = json.Unmarshal(statusRR.Body.Bytes(), &statusResponse)
	require.NoError(t, err)

	assert.Equal(t, "2.0", statusResponse.JSONRPC)
	assert.Nil(t, statusResponse.Error)

	status, ok := statusResponse.Result.(string)
	require.True(t, ok)
	assert.Contains(
		t,
		[]string{"Pending", "Batched", "ReadyToProcess", "Processed", "Unknown"},
		status,
	)
}

//nolint:paralleltest //uses network ports
func TestStandardRPCServer_getPendingTransactions(t *testing.T) {
	t.Parallel()

	server, _, cleanup := setupTestEnvironment(t)
	defer cleanup()

	// First, send some transactions
	txs := []TestTransaction[TestReceipt]{
		{From: "0x1111", To: "0x2222", Value: 100},
		{From: "0x3333", To: "0x4444", Value: 200},
	}

	for _, tx := range txs {
		sendRR := makeJSONRPCRequest(t, server, "sendTransaction", []any{tx})
		require.Equal(t, http.StatusOK, sendRR.Code)
	}

	// Get pending transactions
	pendingRR := makeJSONRPCRequest(t, server, "getPendingTransactions", []any{})

	assert.Equal(t, http.StatusOK, pendingRR.Code)

	var pendingResponse JSONRPCResponse

	err := json.Unmarshal(pendingRR.Body.Bytes(), &pendingResponse)
	require.NoError(t, err)

	assert.Equal(t, "2.0", pendingResponse.JSONRPC)
	assert.Nil(t, pendingResponse.Error)
	assert.NotNil(t, pendingResponse.Result)

	// The result should be an array
	pendingTxs, ok := pendingResponse.Result.([]any)
	require.True(t, ok)
	assert.Len(t, pendingTxs, 2)
}

//nolint:paralleltest //uses network ports
func TestStandardRPCServer_getTransactionReceipt(t *testing.T) {
	t.Parallel()

	server, appchainDB, cleanup := setupTestEnvironment(t)
	defer cleanup()

	// Create a test receipt
	testReceipt := TestReceipt{ReceiptStatus: apptypes.ReceiptConfirmed}
	receiptData, err := cbor.Marshal(testReceipt)
	require.NoError(t, err)

	// Create a test hash
	hash := sha256.Sum256([]byte("test-receipt"))

	// Store receipt in database
<<<<<<< HEAD
	err = appchainDB.Update(context.Background(), func(tx kv.RwTx) error {
		return tx.Put(scheme.ReceiptBucket, hash[:], receiptData)
=======
	err = appchainDB.Update(t.Context(), func(tx kv.RwTx) error {
		return tx.Put(receipt.ReceiptBucket, hash[:], receiptData)
>>>>>>> 41ca3aa6
	})
	require.NoError(t, err)

	// Get the receipt
	hashStr := "0x" + hex.EncodeToString(hash[:])
	receiptRR := makeJSONRPCRequest(t, server, "getTransactionReceipt", []any{hashStr})

	assert.Equal(t, http.StatusOK, receiptRR.Code)

	var receiptResponse JSONRPCResponse

	err = json.Unmarshal(receiptRR.Body.Bytes(), &receiptResponse)
	require.NoError(t, err)

	assert.Equal(t, "2.0", receiptResponse.JSONRPC)
	assert.Nil(t, receiptResponse.Error)
	assert.NotNil(t, receiptResponse.Result)
}

<<<<<<< HEAD
// ============= CUSTOM METHODS & ERROR HANDLING =============

//nolint:paralleltest //uses network ports
=======
>>>>>>> 41ca3aa6
func TestStandardRPCServer_customMethod(t *testing.T) {
	t.Parallel()

	server, _, cleanup := setupTestEnvironment(t)
	defer cleanup()

	// Add a custom method
	server.AddMethod("customTest", func(_ context.Context, params []any) (any, error) {
		return map[string]any{
			"message": "custom method works",
			"params":  params,
		}, nil
	})

	// Call the custom method
	customRR := makeJSONRPCRequest(t, server, "customTest", []any{"param1", 42})

	assert.Equal(t, http.StatusOK, customRR.Code)

	var customResponse JSONRPCResponse

	err := json.Unmarshal(customRR.Body.Bytes(), &customResponse)
	require.NoError(t, err)

	assert.Equal(t, "2.0", customResponse.JSONRPC)
	assert.Nil(t, customResponse.Error)

	result, ok := customResponse.Result.(map[string]any)
	require.True(t, ok)
	assert.Equal(t, "custom method works", result["message"])
}

//nolint:paralleltest //uses network ports
func TestStandardRPCServer_invalidMethod(t *testing.T) {
	t.Parallel()

	server, _, cleanup := setupTestEnvironment(t)
	defer cleanup()

	rr := makeJSONRPCRequest(t, server, "nonExistentMethod", []any{})

	assert.Equal(t, http.StatusOK, rr.Code)

	var response JSONRPCResponse

	err := json.Unmarshal(rr.Body.Bytes(), &response)
	require.NoError(t, err)

	assert.Equal(t, "2.0", response.JSONRPC)
	assert.NotNil(t, response.Error)
	assert.Contains(t, response.Error.Message, "method not found")
}

//nolint:paralleltest //uses network ports
func TestStandardRPCServer_invalidJSONRPC(t *testing.T) {
	t.Parallel()

	server, _, cleanup := setupTestEnvironment(t)
	defer cleanup()

	// Test invalid JSON
	req := httptest.NewRequest(http.MethodPost, "/rpc", bytes.NewBufferString("invalid json"))
	req.Header.Set("Content-Type", "application/json")

	rr := httptest.NewRecorder()
	server.handleRPC(rr, req)

	assert.Equal(t, http.StatusOK, rr.Code)

	var response JSONRPCResponse

	err := json.Unmarshal(rr.Body.Bytes(), &response)
	require.NoError(t, err)

	assert.NotNil(t, response.Error)
	assert.Equal(t, -32700, response.Error.Code) // Parse error
}

//nolint:paralleltest //uses network ports
func TestStandardRPCServer_wrongHTTPMethod(t *testing.T) {
	t.Parallel()

	server, _, cleanup := setupTestEnvironment(t)
	defer cleanup()

	req := httptest.NewRequest(http.MethodGet, "/rpc", nil)
	rr := httptest.NewRecorder()
	server.handleRPC(rr, req)

	assert.Equal(t, http.StatusMethodNotAllowed, rr.Code)
}

// ============= HEALTH ENDPOINT =============

//nolint:paralleltest //uses network ports
func TestStandardRPCServer_healthEndpoint(t *testing.T) {
	t.Parallel()

	server, _, cleanup := setupTestEnvironment(t)
	defer cleanup()

	// Create a direct HTTP request to the health endpoint
	req, err := http.NewRequestWithContext(t.Context(), http.MethodGet, "/health", nil)
	require.NoError(t, err)

	rr := httptest.NewRecorder()
	server.healthcheck(rr, req)

	assert.Equal(t, http.StatusOK, rr.Code)

	var healthResp map[string]any

	err = json.Unmarshal(rr.Body.Bytes(), &healthResp)
	require.NoError(t, err)

	// Check health response structure
	status, exists := healthResp["status"]
	require.True(t, exists)
	assert.Contains(t, []string{"healthy", "degraded", "unhealthy"}, status)

	// Check that timestamp is present
	_, hasTimestamp := healthResp["timestamp"]
	assert.True(t, hasTimestamp)

	// Check that rpc_methods count is present
	methodCount, hasMethodCount := healthResp["rpc_methods"]
	assert.True(t, hasMethodCount)
	assert.IsType(t, float64(0), methodCount) // JSON numbers are float64
}

//nolint:paralleltest //uses network ports
func TestStandardRPCServer_healthEndpoint_wrongMethod(t *testing.T) {
	t.Parallel()

	server, _, cleanup := setupTestEnvironment(t)
	defer cleanup()

	// Test with POST method (should fail)
	req, err := http.NewRequestWithContext(t.Context(), http.MethodPost, "/health", nil)
	require.NoError(t, err)

	rr := httptest.NewRecorder()
	server.healthcheck(rr, req)

	assert.Equal(t, http.StatusMethodNotAllowed, rr.Code)
}

// ============= BATCH REQUESTS =============

//nolint:paralleltest //uses network ports
func TestStandardRPCServer_batchRequests(t *testing.T) {
	t.Parallel()

	server := NewStandardRPCServer(nil)

	// Add test methods
	server.AddMethod("add", func(_ context.Context, params []any) (any, error) {
		a, ok := params[0].(float64)
		if !ok {
			return nil, errInvalidParameterType
		}

		b, ok := params[1].(float64)
		if !ok {
			return nil, errInvalidParameterType
		}

		return a + b, nil
	})

	server.AddMethod("multiply", func(_ context.Context, params []any) (any, error) {
		a, ok := params[0].(float64)
		if !ok {
			return nil, errInvalidParameterType
		}

		b, ok := params[1].(float64)
		if !ok {
			return nil, errInvalidParameterType
		}

		return a * b, nil
	})

	// Test batch request with multiple valid calls
	batchReq := []JSONRPCRequest{
		{
			JSONRPC: "2.0",
			Method:  "add",
			Params:  []any{2, 3},
			ID:      1,
		},
		{
			JSONRPC: "2.0",
			Method:  "multiply",
			Params:  []any{4, 5},
			ID:      2,
		},
	}

	reqBody, err := json.Marshal(batchReq)
	require.NoError(t, err)

	req := httptest.NewRequest(http.MethodPost, "/rpc", bytes.NewBuffer(reqBody))
	req.Header.Set("Content-Type", "application/json")

	rr := httptest.NewRecorder()
	server.handleRPC(rr, req)

	assert.Equal(t, http.StatusOK, rr.Code)

	var batchResp []JSONRPCResponse

	err = json.Unmarshal(rr.Body.Bytes(), &batchResp)
	require.NoError(t, err)

	assert.Len(t, batchResp, 2)
	assert.InDelta(t, float64(5), batchResp[0].Result, 0.001) // 2 + 3 = 5
	assert.InDelta(t, float64(1), batchResp[0].ID, 0.001)
	assert.InDelta(t, float64(20), batchResp[1].Result, 0.001) // 4 * 5 = 20
	assert.InDelta(t, float64(2), batchResp[1].ID, 0.001)
}

//nolint:paralleltest //uses network ports
func TestStandardRPCServer_batchRequestsWithErrors(t *testing.T) {
	t.Parallel()

	server := NewStandardRPCServer(nil)

	// Add only one method
	server.AddMethod("add", func(_ context.Context, params []any) (any, error) {
		a, ok := params[0].(float64)
		if !ok {
			return nil, errInvalidParameterType
		}

		b, ok := params[1].(float64)
		if !ok {
			return nil, errInvalidParameterType
		}

		return a + b, nil
	})

	// Test batch request with mix of valid and invalid calls
	batchReq := []JSONRPCRequest{
		{
			JSONRPC: "2.0",
			Method:  "add",
			Params:  []any{2, 3},
			ID:      1,
		},
		{
			JSONRPC: "2.0",
			Method:  "nonexistent",
			Params:  []any{},
			ID:      2,
		},
		{
			JSONRPC: "2.0",
			Method:  "add",
			Params:  []any{4, 5},
			ID:      3,
		},
	}

	reqBody, err := json.Marshal(batchReq)
	require.NoError(t, err)

	req := httptest.NewRequest(http.MethodPost, "/rpc", bytes.NewBuffer(reqBody))
	req.Header.Set("Content-Type", "application/json")

	rr := httptest.NewRecorder()
	server.handleRPC(rr, req)

	assert.Equal(t, http.StatusOK, rr.Code)

	var batchResp []JSONRPCResponse

	err = json.Unmarshal(rr.Body.Bytes(), &batchResp)
	require.NoError(t, err)

	assert.Len(t, batchResp, 3)

	// First request should succeed
	assert.NotNil(t, batchResp[0].Result)
	assert.InDelta(t, float64(5), batchResp[0].Result, 0.001)
	assert.InDelta(t, float64(1), batchResp[0].ID, 0.001)
	assert.Nil(t, batchResp[0].Error)

	// Second request should fail
	assert.Nil(t, batchResp[1].Result)
	assert.InDelta(t, float64(2), batchResp[1].ID, 0.001)
	assert.NotNil(t, batchResp[1].Error)
	assert.Equal(t, -32601, batchResp[1].Error.Code)

	// Third request should succeed
	assert.NotNil(t, batchResp[2].Result)
	assert.InDelta(t, float64(9), batchResp[2].Result, 0.001)
	assert.InDelta(t, float64(3), batchResp[2].ID, 0.001)
	assert.Nil(t, batchResp[2].Error)
}

//nolint:paralleltest //uses network ports
func TestStandardRPCServer_emptyBatchRequest(t *testing.T) {
	t.Parallel()

	server := NewStandardRPCServer(nil)

	// Test empty batch request
	batchReq := []JSONRPCRequest{}

	reqBody, err := json.Marshal(batchReq)
	require.NoError(t, err)

	req := httptest.NewRequest(http.MethodPost, "/rpc", bytes.NewBuffer(reqBody))
	req.Header.Set("Content-Type", "application/json")

	rr := httptest.NewRecorder()
	server.handleRPC(rr, req)

	assert.Equal(t, http.StatusOK, rr.Code)

	var errorResp []JSONRPCResponse

	err = json.Unmarshal(rr.Body.Bytes(), &errorResp)
	require.NoError(t, err)

	assert.Len(t, errorResp, 1)
	assert.NotNil(t, errorResp[0].Error)
	assert.Equal(t, -32600, errorResp[0].Error.Code)
	assert.Contains(t, errorResp[0].Error.Message, "empty batch")
}

// Test middleware functionality

type testMiddleware struct {
	requestProcessed  bool
	responseProcessed bool
	shouldError       bool
	contextKey        string
	contextValue      string
}

func (m *testMiddleware) ProcessRequest(
	_ http.ResponseWriter,
	r *http.Request,
) error {
	m.requestProcessed = true
	if m.shouldError {
		return &Error{Code: -32000, Message: "Middleware blocked request"}
	}
	// Add something to request headers for testing
	if m.contextKey != "" {
		r.Header.Set(m.contextKey, m.contextValue)
	}

	return nil
}

func (m *testMiddleware) ProcessResponse(
	w http.ResponseWriter,
	_ *http.Request,
	_ JSONRPCResponse,
) error {
	m.responseProcessed = true
	// Add a header to the response to verify middleware ran
	if m.contextKey != "" {
		w.Header().Set("X-Middleware-Test", m.contextValue)
	}

	return nil
}

// Middleware that fails response processing for a specific ID
type failingResponseMiddleware struct {
	failID any
}

func (*failingResponseMiddleware) ProcessRequest(_ http.ResponseWriter, _ *http.Request) error {
	return nil
}

func (m *failingResponseMiddleware) ProcessResponse(
	_ http.ResponseWriter,
	_ *http.Request,
	resp JSONRPCResponse,
) error {
	if resp.ID == m.failID {
		return fmt.Errorf("middleware failed for response ID %v: %w", m.failID, errMiddlewareFailed)
	}

	return nil
}

// ============= MIDDLEWARE =============

//nolint:paralleltest //uses network ports
func TestStandardRPCServer_middleware(t *testing.T) {
	t.Parallel()

	mw := &testMiddleware{
		contextKey:   "test_key",
		contextValue: "test_value",
	}
	server := NewStandardRPCServer(nil)
	server.middlewares = []Middleware{mw}

	// Add a method that just returns success
	server.AddMethod("test", func(_ context.Context, _ []any) (any, error) {
		return testSuccessMessage, nil
	})

	// Test single request
	req := httptest.NewRequest(http.MethodPost, "/rpc", bytes.NewBufferString(`{
		"jsonrpc": "2.0",
		"method": "test",
		"params": [],
		"id": 1
	}`))
	req.Header.Set("Content-Type", "application/json")

	rr := httptest.NewRecorder()
	server.handleRPC(rr, req)

	assert.Equal(t, http.StatusOK, rr.Code)
	assert.True(t, mw.requestProcessed)
	assert.True(t, mw.responseProcessed)
	assert.Equal(t, "test_value", rr.Header().Get("X-Middleware-Test"))

	var response JSONRPCResponse

	err := json.Unmarshal(rr.Body.Bytes(), &response)
	require.NoError(t, err)
	assert.Equal(t, "success", response.Result)
}

//nolint:paralleltest //uses network ports
func TestStandardRPCServer_middlewareBlocksRequest(t *testing.T) {
	t.Parallel()

	mw := &testMiddleware{shouldError: true}
	server := NewStandardRPCServer(nil)
	server.middlewares = []Middleware{mw}

	server.AddMethod("test", func(_ context.Context, _ []any) (any, error) {
		return testShouldNotReachMessage, nil
	})

	req := httptest.NewRequest(http.MethodPost, "/rpc", bytes.NewBufferString(`{
		"jsonrpc": "2.0",
		"method": "test",
		"params": [],
		"id": 1
	}`))
	req.Header.Set("Content-Type", "application/json")

	rr := httptest.NewRecorder()
	server.handleRPC(rr, req)

	assert.Equal(t, http.StatusOK, rr.Code)
	assert.True(t, mw.requestProcessed)
	assert.False(t, mw.responseProcessed) // Response middleware shouldn't run on request error

	var response JSONRPCResponse

	err := json.Unmarshal(rr.Body.Bytes(), &response)
	require.NoError(t, err)
	assert.NotNil(t, response.Error)
	assert.Equal(t, -32000, response.Error.Code)
	assert.Equal(t, "Middleware blocked request", response.Error.Message)
}

//nolint:paralleltest //uses network ports
func TestStandardRPCServer_middlewareBatch(t *testing.T) {
	t.Parallel()

	mw := &testMiddleware{
		contextKey:   "batch_test",
		contextValue: "batch_value",
	}
	server := NewStandardRPCServer(nil)
	server.middlewares = []Middleware{mw}

	server.AddMethod("batch_test", func(_ context.Context, _ []any) (any, error) {
		return "batch_success", nil
	})

	batchReq := []JSONRPCRequest{
		{
			JSONRPC: "2.0",
			Method:  "batch_test",
			Params:  []any{},
			ID:      1,
		},
	}
	reqBody, err := json.Marshal(batchReq)
	require.NoError(t, err)

	req := httptest.NewRequest(http.MethodPost, "/rpc", bytes.NewBuffer(reqBody))
	req.Header.Set("Content-Type", "application/json")

	rr := httptest.NewRecorder()
	server.handleRPC(rr, req)

	assert.Equal(t, http.StatusOK, rr.Code)
	assert.True(t, mw.requestProcessed)
	assert.True(t, mw.responseProcessed)

	var responses []JSONRPCResponse

	err = json.Unmarshal(rr.Body.Bytes(), &responses)
	require.NoError(t, err)
	assert.Len(t, responses, 1)
	require.NoError(t, err)
	assert.Len(t, responses, 1)
	assert.Equal(t, "batch_success", responses[0].Result)
}

//nolint:paralleltest //uses network ports
func TestStandardRPCServer_middlewareBatchPartialFailure(t *testing.T) {
	t.Parallel()

	server := NewStandardRPCServer(nil)
	server.middlewares = []Middleware{&failingResponseMiddleware{failID: float64(2)}}

	server.AddMethod("test_method", func(_ context.Context, _ []any) (any, error) {
		return testSuccessMessage, nil
	})

	// Batch with 3 requests - middleware will fail for ID 2
	batchReq := []JSONRPCRequest{
		{JSONRPC: "2.0", Method: "test_method", Params: []any{}, ID: 1},
		{
			JSONRPC: "2.0",
			Method:  "test_method",
			Params:  []any{},
			ID:      2,
		}, // This will fail middleware
		{JSONRPC: "2.0", Method: "test_method", Params: []any{}, ID: 3},
	}
	reqBody, err := json.Marshal(batchReq)
	require.NoError(t, err)

	req := httptest.NewRequest(http.MethodPost, "/rpc", bytes.NewBuffer(reqBody))
	req.Header.Set("Content-Type", "application/json")

	w := httptest.NewRecorder()

	server.handleRPC(w, req)

	assert.Equal(t, 200, w.Code)

	var responses []JSONRPCResponse

	err = json.Unmarshal(w.Body.Bytes(), &responses)
	require.NoError(t, err)
	assert.Len(t, responses, 3)

	// First response should succeed
	assert.InEpsilon(t, float64(1), responses[0].ID, 0.001)
	assert.Equal(t, testSuccessMessage, responses[0].Result)
	assert.Nil(t, responses[0].Error)

	// Second response should fail due to middleware
	assert.InEpsilon(t, float64(2), responses[1].ID, 0.001)
	assert.Nil(t, responses[1].Result)
	assert.NotNil(t, responses[1].Error)
	assert.Equal(t, -32603, responses[1].Error.Code)
	assert.Contains(t, responses[1].Error.Message, "middleware failed")

	// Third response should succeed
	assert.InEpsilon(t, float64(3), responses[2].ID, 0.001)
	assert.Equal(t, testSuccessMessage, responses[2].Result)
	assert.Nil(t, responses[2].Error)
}

//nolint:paralleltest //uses network ports
func TestStandardRPCServer_middlewareRequestBlocksBatch(t *testing.T) {
	t.Parallel()

	mw := &testMiddleware{shouldError: true}
	server := NewStandardRPCServer(nil)
	server.middlewares = []Middleware{mw}

	server.AddMethod("test_method", func(_ context.Context, _ []any) (any, error) {
		return testShouldNotReachMessage, nil
	})

	// Batch request - request middleware should block the entire batch
	batchReq := []JSONRPCRequest{
		{JSONRPC: "2.0", Method: "test_method", Params: []any{}, ID: 1},
		{JSONRPC: "2.0", Method: "test_method", Params: []any{}, ID: 2},
	}
	reqBody, err := json.Marshal(batchReq)
	require.NoError(t, err)

	req := httptest.NewRequest(http.MethodPost, "/rpc", bytes.NewBuffer(reqBody))
	req.Header.Set("Content-Type", "application/json")

	w := httptest.NewRecorder()

	server.handleRPC(w, req)

	// Request middleware blocks the entire request, so we should get an error response
	assert.Equal(t, 200, w.Code)
	assert.True(t, mw.requestProcessed)
	assert.False(t, mw.responseProcessed) // Response middleware shouldn't run

	var response JSONRPCResponse

	err = json.Unmarshal(w.Body.Bytes(), &response)
	require.NoError(t, err)
	assert.NotNil(t, response.Error)
	assert.Equal(t, -32000, response.Error.Code)
	assert.Equal(t, "Middleware blocked request", response.Error.Message)
}

//nolint:paralleltest //uses network ports
func TestStandardRPCServer_middlewareMultipleResponseFailures(t *testing.T) {
	t.Parallel()

	server := NewStandardRPCServer(nil)
	server.middlewares = []Middleware{
		&failingResponseMiddleware{failID: float64(2)},
		&failingResponseMiddleware{failID: float64(4)},
	}

	server.AddMethod("test_method", func(_ context.Context, _ []any) (any, error) {
		return testSuccessMessage, nil
	})

	// Batch with 5 requests - middleware will fail for IDs 2 and 4
	batchReq := []JSONRPCRequest{
		{JSONRPC: "2.0", Method: "test_method", Params: []any{}, ID: 1},
		{JSONRPC: "2.0", Method: "test_method", Params: []any{}, ID: 2}, // Will fail
		{JSONRPC: "2.0", Method: "test_method", Params: []any{}, ID: 3},
		{JSONRPC: "2.0", Method: "test_method", Params: []any{}, ID: 4}, // Will fail
		{JSONRPC: "2.0", Method: "test_method", Params: []any{}, ID: 5},
	}
	reqBody, err := json.Marshal(batchReq)
	require.NoError(t, err)

	req := httptest.NewRequest(http.MethodPost, "/rpc", bytes.NewBuffer(reqBody))
	req.Header.Set("Content-Type", "application/json")

	w := httptest.NewRecorder()

	server.handleRPC(w, req)

	assert.Equal(t, 200, w.Code)

	var responses []JSONRPCResponse

	err = json.Unmarshal(w.Body.Bytes(), &responses)
	require.NoError(t, err)
	assert.Len(t, responses, 5)

	// First response should succeed
	assert.InEpsilon(t, float64(1), responses[0].ID, 0.001)
	assert.Equal(t, testSuccessMessage, responses[0].Result)
	assert.Nil(t, responses[0].Error)

	// Second response should fail
	assert.InEpsilon(t, float64(2), responses[1].ID, 0.001)
	assert.Nil(t, responses[1].Result)
	assert.NotNil(t, responses[1].Error)
	assert.Equal(t, -32603, responses[1].Error.Code)

	// Third response should succeed
	assert.InEpsilon(t, float64(3), responses[2].ID, 0.001)
	assert.Equal(t, testSuccessMessage, responses[2].Result)
	assert.Nil(t, responses[2].Error)

	// Fourth response should fail
	assert.InEpsilon(t, float64(4), responses[3].ID, 0.001)
	assert.Nil(t, responses[3].Result)
	assert.NotNil(t, responses[3].Error)
	assert.Equal(t, -32603, responses[3].Error.Code)

	// Fifth response should succeed
	assert.InEpsilon(t, float64(5), responses[4].ID, 0.001)
	assert.Equal(t, testSuccessMessage, responses[4].Result)
	assert.Nil(t, responses[4].Error)
}

// ============= CORS TESTS =============

//nolint:paralleltest //uses network ports
func TestStandardRPCServer_corsHeaders(t *testing.T) {
	t.Parallel()

	tests := []struct {
		name            string
		corsConfig      *CORSConfig
		expectedOrigin  string
		expectedMethods string
		expectedHeaders string
	}{
		{
			name: "custom CORS config",
			corsConfig: &CORSConfig{
				AllowOrigin:  "https://example.com",
				AllowMethods: "GET, POST, PUT",
				AllowHeaders: "Content-Type, Authorization",
			},
			expectedOrigin:  "https://example.com",
			expectedMethods: "GET, POST, PUT",
			expectedHeaders: "Content-Type, Authorization",
		},
		{
			name: "partial CORS config - only origin",
			corsConfig: &CORSConfig{
				AllowOrigin: "https://test.com",
			},
			expectedOrigin:  "https://test.com",
			expectedMethods: "POST, OPTIONS",
			expectedHeaders: "Content-Type",
		},
		{
			name: "partial CORS config - only methods",
			corsConfig: &CORSConfig{
				AllowMethods: "GET, POST, OPTIONS",
			},
			expectedOrigin:  "*",
			expectedMethods: "GET, POST, OPTIONS",
			expectedHeaders: "Content-Type",
		},
		{
			name: "partial CORS config - only headers",
			corsConfig: &CORSConfig{
				AllowHeaders: "X-Custom-Header, Content-Type",
			},
			expectedOrigin:  "*",
			expectedMethods: "POST, OPTIONS",
			expectedHeaders: "X-Custom-Header, Content-Type",
		},
		{
			name:            "nil CORS config - defaults",
			corsConfig:      nil,
			expectedOrigin:  "*",
			expectedMethods: "POST, OPTIONS",
			expectedHeaders: "Content-Type",
		},
	}

	//nolint:paralleltest //uses network ports
	for _, tt := range tests {
		t.Run(tt.name, func(t *testing.T) {
			t.Parallel()

			server := NewStandardRPCServer(tt.corsConfig)

			// Test RPC endpoint
			req := httptest.NewRequest(
				http.MethodPost,
				"/rpc",
				bytes.NewReader(
					[]byte(`{"jsonrpc":"2.0","method":"eth_blockNumber","params":[],"id":1}`),
				),
			)
			w := httptest.NewRecorder()

			server.handleRPC(w, req)

			assert.Equal(t, "application/json", w.Header().Get("Content-Type"))
			assert.Equal(t, tt.expectedOrigin, w.Header().Get("Access-Control-Allow-Origin"))
			assert.Equal(t, tt.expectedMethods, w.Header().Get("Access-Control-Allow-Methods"))
			assert.Equal(t, tt.expectedHeaders, w.Header().Get("Access-Control-Allow-Headers"))
		})
	}
}

//nolint:paralleltest //uses network ports
func TestStandardRPCServer_corsOptionsPreflight(t *testing.T) {
	t.Parallel()

	server := NewStandardRPCServer(&CORSConfig{
		AllowOrigin:  "https://example.com",
		AllowMethods: "GET, POST, PUT, OPTIONS",
		AllowHeaders: "Content-Type, Authorization",
	})

	req := httptest.NewRequest(http.MethodOptions, "/rpc", nil)
	req.Header.Set("Origin", "https://example.com")
	req.Header.Set("Access-Control-Request-Method", "POST")
	req.Header.Set("Access-Control-Request-Headers", "Content-Type")

	w := httptest.NewRecorder()
	server.handleRPC(w, req)

	assert.Equal(t, "application/json", w.Header().Get("Content-Type"))
	assert.Equal(t, "https://example.com", w.Header().Get("Access-Control-Allow-Origin"))
	assert.Equal(t, "GET, POST, PUT, OPTIONS", w.Header().Get("Access-Control-Allow-Methods"))
	assert.Equal(t, "Content-Type, Authorization", w.Header().Get("Access-Control-Allow-Headers"))
	assert.Equal(t, 200, w.Code)
}

//nolint:paralleltest //uses network ports
func TestStandardRPCServer_corsHealthEndpoint(t *testing.T) {
	t.Parallel()

	server := NewStandardRPCServer(&CORSConfig{
		AllowOrigin:  "https://health.example.com",
		AllowMethods: "GET, HEAD",
		AllowHeaders: "Accept",
	})

	req := httptest.NewRequest(http.MethodGet, "/health", nil)
	w := httptest.NewRecorder()

	server.healthcheck(w, req)

	assert.Equal(t, "application/json", w.Header().Get("Content-Type"))
	assert.Equal(t, "https://health.example.com", w.Header().Get("Access-Control-Allow-Origin"))
	assert.Equal(t, "GET, HEAD", w.Header().Get("Access-Control-Allow-Methods"))
	assert.Equal(t, "Accept", w.Header().Get("Access-Control-Allow-Headers"))
	assert.Equal(t, 200, w.Code)
}

// ============= SCHEMA DISCOVERY TESTS =============

func TestSchemaMethod_AddAndCall(t *testing.T) {
	t.Parallel()

	server := NewStandardRPCServer(nil)
	chainID := uint64(42)

	// Add schema method to server
	AddSchemaMethod[TestTransaction[TestReceipt], TestReceipt, TestBlock](server, chainID)

	// Verify that the method was registered
	_, exists := server.methods["getAppchainSchema"]
	assert.True(t, exists, "getAppchainSchema method should be registered")

	// Call the method via the server
	method := server.methods["getAppchainSchema"]
	result, err := method(t.Context(), []any{})

	require.NoError(t, err)
	require.NotNil(t, result)

	schema, ok := result.(map[string]any)
	require.True(t, ok)

	// Verify top-level structure
	assert.Equal(t, chainID, schema["chainId"])

	// Verify schemas object exists
	schemas, ok := schema["schemas"].(map[string]any)
	require.True(t, ok)

	// Verify all three schema types exist
	assert.Contains(t, schemas, "block")
	assert.Contains(t, schemas, "transaction")
	assert.Contains(t, schemas, "receipt")

	// Verify they're not nil
	assert.NotNil(t, schemas["block"])
	assert.NotNil(t, schemas["transaction"])
	assert.NotNil(t, schemas["receipt"])
}

func TestSchemaMethod_DifferentChainIDs(t *testing.T) {
	t.Parallel()

	chainIDs := []uint64{1, 42, 100, 999}

	for _, chainID := range chainIDs {
		t.Run("chainID_"+string(rune(chainID)), func(t *testing.T) {
			t.Parallel()

			server := NewStandardRPCServer(nil)
			AddSchemaMethod[TestTransaction[TestReceipt], TestReceipt, TestBlock](server, chainID)

			method := server.methods["getAppchainSchema"]
			result, err := method(t.Context(), []any{})

			require.NoError(t, err)

			schema, ok := result.(map[string]any)
			require.True(t, ok)
			assert.Equal(t, chainID, schema["chainId"])
		})
	}
}<|MERGE_RESOLUTION|>--- conflicted
+++ resolved
@@ -181,8 +181,6 @@
 //
 // For unit tests that test method logic in isolation (without HTTP overhead),
 // see the dedicated methods_*_test.go files:
-
-//nolint:paralleltest //uses network ports
 func TestStandardRPCServer_sendTransaction(t *testing.T) {
 	t.Parallel()
 
@@ -216,14 +214,9 @@
 	assert.Equal(t, "0x", hashStr[:2])
 }
 
-<<<<<<< HEAD
-//nolint:paralleltest //uses network ports
-func TestStandardRPCServer_getTransactionByHash(t *testing.T) {
-=======
 func TestStandardRPCServer_getTransaction(t *testing.T) {
 	t.Parallel()
 
->>>>>>> 41ca3aa6
 	server, _, cleanup := setupTestEnvironment(t)
 	defer cleanup()
 
@@ -261,7 +254,6 @@
 	assert.NotNil(t, getResponse.Result)
 }
 
-//nolint:paralleltest //uses network ports
 func TestStandardRPCServer_getTransactionStatus(t *testing.T) {
 	t.Parallel()
 
@@ -309,7 +301,6 @@
 	)
 }
 
-//nolint:paralleltest //uses network ports
 func TestStandardRPCServer_getPendingTransactions(t *testing.T) {
 	t.Parallel()
 
@@ -347,7 +338,6 @@
 	assert.Len(t, pendingTxs, 2)
 }
 
-//nolint:paralleltest //uses network ports
 func TestStandardRPCServer_getTransactionReceipt(t *testing.T) {
 	t.Parallel()
 
@@ -363,13 +353,8 @@
 	hash := sha256.Sum256([]byte("test-receipt"))
 
 	// Store receipt in database
-<<<<<<< HEAD
-	err = appchainDB.Update(context.Background(), func(tx kv.RwTx) error {
+	err = appchainDB.Update(t.Context(), func(tx kv.RwTx) error {
 		return tx.Put(scheme.ReceiptBucket, hash[:], receiptData)
-=======
-	err = appchainDB.Update(t.Context(), func(tx kv.RwTx) error {
-		return tx.Put(receipt.ReceiptBucket, hash[:], receiptData)
->>>>>>> 41ca3aa6
 	})
 	require.NoError(t, err)
 
@@ -389,12 +374,6 @@
 	assert.NotNil(t, receiptResponse.Result)
 }
 
-<<<<<<< HEAD
-// ============= CUSTOM METHODS & ERROR HANDLING =============
-
-//nolint:paralleltest //uses network ports
-=======
->>>>>>> 41ca3aa6
 func TestStandardRPCServer_customMethod(t *testing.T) {
 	t.Parallel()
 
@@ -427,7 +406,6 @@
 	assert.Equal(t, "custom method works", result["message"])
 }
 
-//nolint:paralleltest //uses network ports
 func TestStandardRPCServer_invalidMethod(t *testing.T) {
 	t.Parallel()
 
@@ -448,7 +426,6 @@
 	assert.Contains(t, response.Error.Message, "method not found")
 }
 
-//nolint:paralleltest //uses network ports
 func TestStandardRPCServer_invalidJSONRPC(t *testing.T) {
 	t.Parallel()
 
@@ -473,7 +450,6 @@
 	assert.Equal(t, -32700, response.Error.Code) // Parse error
 }
 
-//nolint:paralleltest //uses network ports
 func TestStandardRPCServer_wrongHTTPMethod(t *testing.T) {
 	t.Parallel()
 
@@ -489,7 +465,6 @@
 
 // ============= HEALTH ENDPOINT =============
 
-//nolint:paralleltest //uses network ports
 func TestStandardRPCServer_healthEndpoint(t *testing.T) {
 	t.Parallel()
 
@@ -525,7 +500,6 @@
 	assert.IsType(t, float64(0), methodCount) // JSON numbers are float64
 }
 
-//nolint:paralleltest //uses network ports
 func TestStandardRPCServer_healthEndpoint_wrongMethod(t *testing.T) {
 	t.Parallel()
 
@@ -544,7 +518,6 @@
 
 // ============= BATCH REQUESTS =============
 
-//nolint:paralleltest //uses network ports
 func TestStandardRPCServer_batchRequests(t *testing.T) {
 	t.Parallel()
 
@@ -618,7 +591,6 @@
 	assert.InDelta(t, float64(2), batchResp[1].ID, 0.001)
 }
 
-//nolint:paralleltest //uses network ports
 func TestStandardRPCServer_batchRequestsWithErrors(t *testing.T) {
 	t.Parallel()
 
@@ -698,7 +670,6 @@
 	assert.Nil(t, batchResp[2].Error)
 }
 
-//nolint:paralleltest //uses network ports
 func TestStandardRPCServer_emptyBatchRequest(t *testing.T) {
 	t.Parallel()
 
@@ -792,7 +763,6 @@
 
 // ============= MIDDLEWARE =============
 
-//nolint:paralleltest //uses network ports
 func TestStandardRPCServer_middleware(t *testing.T) {
 	t.Parallel()
 
@@ -832,7 +802,6 @@
 	assert.Equal(t, "success", response.Result)
 }
 
-//nolint:paralleltest //uses network ports
 func TestStandardRPCServer_middlewareBlocksRequest(t *testing.T) {
 	t.Parallel()
 
@@ -868,7 +837,6 @@
 	assert.Equal(t, "Middleware blocked request", response.Error.Message)
 }
 
-//nolint:paralleltest //uses network ports
 func TestStandardRPCServer_middlewareBatch(t *testing.T) {
 	t.Parallel()
 
@@ -914,7 +882,6 @@
 	assert.Equal(t, "batch_success", responses[0].Result)
 }
 
-//nolint:paralleltest //uses network ports
 func TestStandardRPCServer_middlewareBatchPartialFailure(t *testing.T) {
 	t.Parallel()
 
@@ -972,7 +939,6 @@
 	assert.Nil(t, responses[2].Error)
 }
 
-//nolint:paralleltest //uses network ports
 func TestStandardRPCServer_middlewareRequestBlocksBatch(t *testing.T) {
 	t.Parallel()
 
@@ -1013,7 +979,6 @@
 	assert.Equal(t, "Middleware blocked request", response.Error.Message)
 }
 
-//nolint:paralleltest //uses network ports
 func TestStandardRPCServer_middlewareMultipleResponseFailures(t *testing.T) {
 	t.Parallel()
 
@@ -1083,7 +1048,6 @@
 
 // ============= CORS TESTS =============
 
-//nolint:paralleltest //uses network ports
 func TestStandardRPCServer_corsHeaders(t *testing.T) {
 	t.Parallel()
 
@@ -1141,7 +1105,6 @@
 		},
 	}
 
-	//nolint:paralleltest //uses network ports
 	for _, tt := range tests {
 		t.Run(tt.name, func(t *testing.T) {
 			t.Parallel()
@@ -1168,7 +1131,6 @@
 	}
 }
 
-//nolint:paralleltest //uses network ports
 func TestStandardRPCServer_corsOptionsPreflight(t *testing.T) {
 	t.Parallel()
 
@@ -1193,7 +1155,6 @@
 	assert.Equal(t, 200, w.Code)
 }
 
-//nolint:paralleltest //uses network ports
 func TestStandardRPCServer_corsHealthEndpoint(t *testing.T) {
 	t.Parallel()
 
