package gosdk

import (
	"bytes"
	"context"
	"encoding/binary"
	"encoding/hex"
	"fmt"
	"sync"
	"time"

	"github.com/blocto/solana-go-sdk/client"
	"github.com/goccy/go-json"
	"github.com/ledgerwatch/erigon-lib/kv"
	"github.com/ledgerwatch/erigon-lib/kv/mdbx"
	mdbxlog "github.com/ledgerwatch/log/v3"
	"github.com/mr-tron/base58"
	"github.com/rs/zerolog/log"

	"github.com/0xAtelerix/sdk/gosdk/apptypes"
<<<<<<< HEAD
	"github.com/0xAtelerix/sdk/gosdk/library"
	"github.com/0xAtelerix/sdk/gosdk/scheme"
=======
	"github.com/0xAtelerix/sdk/gosdk/evmtypes"
)

const (
	ChainIDBucket = "chainid"
	EvmBlocks     = "blocks"
	EvmReceipts   = "evm_receipts"
	SolanaBlocks  = "solana_blocks"
>>>>>>> 41ca3aa6
)

func EvmTables() kv.TableCfg {
	return kv.TableCfg{
<<<<<<< HEAD
		scheme.ChainIDBucket: {},
		scheme.EthBlocks:     {},
		scheme.EthReceipts:   {},
=======
		ChainIDBucket: {},
		EvmBlocks:     {},
		EvmReceipts:   {},
>>>>>>> 41ca3aa6
	}
}

func SolanaTables() kv.TableCfg {
	return kv.TableCfg{
<<<<<<< HEAD
		scheme.ChainIDBucket: {},
		scheme.SolanaBlocks:  {},
		scheme.EthReceipts:   {},
=======
		ChainIDBucket: {},
		SolanaBlocks:  {},
		EvmReceipts:   {},
>>>>>>> 41ca3aa6
	}
}

type MultichainStateAccess struct {
	stateAccessDB map[apptypes.ChainType]kv.RoDB
	mu            sync.RWMutex
}

type MultichainConfig map[apptypes.ChainType]string // chainID, chainDBpath

func NewMultichainStateAccessDB(cfg MultichainConfig) (map[apptypes.ChainType]kv.RoDB, error) {
	stateAccessDBs := make(map[apptypes.ChainType]kv.RoDB)
	for chainID, path := range cfg {
		var tableCfg kv.TableCfg

		switch {
		case library.IsEvmChain(chainID):
			tableCfg = EvmTables()
		case library.IsSolanaChain(chainID):
			tableCfg = SolanaTables()
		default:
			log.Warn().
				Uint64("chainID", uint64(chainID)).
				Msg("unknown chain type, using EVM tables by default")

			tableCfg = EvmTables()
		}

		maxTries := 50

		for {
			stateAccessDB, err := mdbx.NewMDBX(mdbxlog.New()).
				Path(path).WithTableCfg(func(_ kv.TableCfg) kv.TableCfg {
				return tableCfg
			}).Readonly().Open()
			if err != nil {
				log.Error().Err(err).Msg("Failed to initialize MDBX")
				time.Sleep(time.Second)

				if maxTries == 0 {
					return nil, err
				}

				maxTries--

				continue
			}

			stateAccessDBs[chainID] = stateAccessDB

			break
		}
	}

	return stateAccessDBs, nil
}

func NewMultichainStateAccess(
	stateAccessDBs map[apptypes.ChainType]kv.RoDB,
) *MultichainStateAccess {
	multichainStateDB := MultichainStateAccess{
		stateAccessDB: stateAccessDBs,
	}

	return &multichainStateDB
}

// EVMBlock returns a Block with standard fields plus raw JSON for chain-specific fields.
// Works with ANY EVM chain: Ethereum, Polygon, Optimism, Arbitrum, Base, zkSync, etc.
func (sa *MultichainStateAccess) EVMBlock(
	ctx context.Context,
	block apptypes.ExternalBlock,
) (*evmtypes.Block, error) {
	sa.mu.RLock()
	defer sa.mu.RUnlock()

	if _, ok := sa.stateAccessDB[apptypes.ChainType(block.ChainID)]; !ok {
		return nil, fmt.Errorf("%w, no DB for chainID, %v", library.ErrUnknownChain, block.ChainID)
	}

	key := EVMBlockKey(block.BlockNumber, block.BlockHash)

	evmBlock := evmtypes.Block{}

<<<<<<< HEAD
	err := sa.stateAccessDB[apptypes.ChainType(block.ChainID)].View(ctx, func(tx kv.Tx) error {
		v, err := tx.GetOne(scheme.EthBlocks, key)
=======
	for {
		err := sa.stateAccessDB[apptypes.ChainType(block.ChainID)].View(ctx, func(tx kv.Tx) error {
			v, err := tx.GetOne(EvmBlocks, key)
			if err != nil {
				return err
			}

			return json.Unmarshal(v, &evmBlock)
		})
>>>>>>> 41ca3aa6
		if err != nil {
			log.Ctx(ctx).Error().Err(err).Msg("Failed to unmarshal block")
			time.Sleep(50 * time.Millisecond)

			continue
		}

		break
	}

	// Verify block integrity by computing hash from header fields
	// This ensures the block data hasn't been tampered with
	computedHash := evmBlock.ComputeHash()
	if computedHash != block.BlockHash {
		return nil, fmt.Errorf(
<<<<<<< HEAD
			"%w, chainID %d; got block number %d, hash %s; expected block number %d, hash %s",
			library.ErrWrongBlock,
=======
			"%w, chainID %d; block %d; computed hash %s does not match expected hash %s",
			ErrHashMismatch,
>>>>>>> 41ca3aa6
			block.ChainID,
			block.BlockNumber,
			hex.EncodeToString(computedHash[:]),
			hex.EncodeToString(block.BlockHash[:]),
		)
	}

	return &evmBlock, nil
}

// EVMReceipts returns Receipts with standard fields plus raw JSON for chain-specific fields.
// Works with ANY EVM chain: Ethereum, Polygon, Optimism, Arbitrum, Base, zkSync, etc.
func (sa *MultichainStateAccess) EVMReceipts(
	ctx context.Context,
	block apptypes.ExternalBlock,
) ([]evmtypes.Receipt, error) {
	sa.mu.RLock()
	defer sa.mu.RUnlock()

	if _, ok := sa.stateAccessDB[apptypes.ChainType(block.ChainID)]; !ok {
		return nil, fmt.Errorf("%w, no DB for chainID, %v", library.ErrUnknownChain, block.ChainID)
	}

	key := EVMReceiptKey(block.BlockNumber, block.BlockHash)

	var evmReceipts []evmtypes.Receipt

	err := sa.stateAccessDB[apptypes.ChainType(block.ChainID)].View(ctx, func(tx kv.Tx) error {
<<<<<<< HEAD
		return tx.ForPrefix(scheme.EthReceipts, key, func(_, v []byte) error {
			r := gethtypes.Receipt{}

			dbErr := json.Unmarshal(v, &r)
			if dbErr != nil {
				return dbErr
=======
		return tx.ForPrefix(EvmReceipts, key, func(_, v []byte) error {
			receipt := evmtypes.Receipt{}
			if err := json.Unmarshal(v, &receipt); err != nil {
				return err
>>>>>>> 41ca3aa6
			}

			evmReceipts = append(evmReceipts, receipt)

			return nil
		})
	})
	if err != nil {
		return nil, err
	}

	return evmReceipts, nil
}

func (sa *MultichainStateAccess) SolanaBlock(
	ctx context.Context,
	block apptypes.ExternalBlock,
) (*client.Block, error) {
	sa.mu.RLock()
	defer sa.mu.RUnlock()

	db, ok := sa.stateAccessDB[apptypes.ChainType(block.ChainID)]
	if !ok {
		return nil, fmt.Errorf("%w, no DB for chainID, %v", library.ErrUnknownChain, block.ChainID)
	}

	key := SolBlockKey(block.BlockNumber)

	var solBlock client.Block

	err := db.View(ctx, func(tx kv.Tx) error {
		v, err := tx.GetOne(scheme.SolanaBlocks, key)
		if err != nil {
			return err
		}

		return json.Unmarshal(v, &solBlock)
	})
	if err != nil {
		return nil, err
	}

	got, err := base58.Decode(solBlock.Blockhash)
	if err != nil {
		return nil, err
	}

	if !bytes.Equal(block.BlockHash[:], got) {
		return nil, fmt.Errorf(
			"%w: expected %s, got %s",
			library.ErrWrongBlock,
			string(block.BlockHash[:]),
			solBlock.Blockhash,
		)
	}

	return &solBlock, nil
}

// ViewDB may be not deterministic because on diffenet validators you may have different tip.
// You can rely on received finalized external blocks that you have received from consensus.
func (sa *MultichainStateAccess) ViewDB(
	ctx context.Context,
	chainID apptypes.ChainType,
	fn func(tx kv.Tx) error,
) error {
	sa.mu.RLock()
	defer sa.mu.RUnlock()

	db, ok := sa.stateAccessDB[chainID]
	if !ok {
		return fmt.Errorf("%w, no DB for chainID, %d", library.ErrUnknownChain, chainID)
	}

	return db.View(ctx, fn)
}

func (sa *MultichainStateAccess) Close() {
	sa.mu.Lock()
	defer sa.mu.Unlock()

	for _, db := range sa.stateAccessDB {
		db.Close()
	}
}

// EVMBlockKey: [8 bytes blockNumber][32 bytes blockHash]  => total 40 bytes
func EVMBlockKey(num uint64, hash [32]byte) []byte {
	key := make([]byte, 8+32)
	binary.BigEndian.PutUint64(key[:8], num)
	copy(key[8:], hash[:])

	return key
}

// EVMReceiptKey: [8 bytes blockNumber][32 bytes blockHash][4 bytes txIndex] => 44 bytes
func EVMReceiptKey(blockNumber uint64, blockHash [32]byte, txIndex ...uint32) []byte {
	keyLength := 44
	if txIndex == nil {
		keyLength = 40
	}

	key := make([]byte, keyLength)
	binary.BigEndian.PutUint64(key[:8], blockNumber)
	copy(key[8:40], blockHash[:])

	if len(txIndex) > 0 {
		binary.BigEndian.PutUint32(key[40:], txIndex[0])
	}

	return key
}

// SolBlockKey: [8 bytes blockNumber]  (you read by ExternalBlock.BlockNumber)
// If you use Slot as BlockNumber, write Slot here.
func SolBlockKey(num uint64) []byte {
	key := make([]byte, 8)
	binary.BigEndian.PutUint64(key, num)

	return key
}<|MERGE_RESOLUTION|>--- conflicted
+++ resolved
@@ -18,46 +18,24 @@
 	"github.com/rs/zerolog/log"
 
 	"github.com/0xAtelerix/sdk/gosdk/apptypes"
-<<<<<<< HEAD
+	"github.com/0xAtelerix/sdk/gosdk/evmtypes"
 	"github.com/0xAtelerix/sdk/gosdk/library"
 	"github.com/0xAtelerix/sdk/gosdk/scheme"
-=======
-	"github.com/0xAtelerix/sdk/gosdk/evmtypes"
-)
-
-const (
-	ChainIDBucket = "chainid"
-	EvmBlocks     = "blocks"
-	EvmReceipts   = "evm_receipts"
-	SolanaBlocks  = "solana_blocks"
->>>>>>> 41ca3aa6
 )
 
 func EvmTables() kv.TableCfg {
 	return kv.TableCfg{
-<<<<<<< HEAD
 		scheme.ChainIDBucket: {},
-		scheme.EthBlocks:     {},
-		scheme.EthReceipts:   {},
-=======
-		ChainIDBucket: {},
-		EvmBlocks:     {},
-		EvmReceipts:   {},
->>>>>>> 41ca3aa6
+		scheme.EvmBlocks:     {},
+		scheme.EvmReceipts:   {},
 	}
 }
 
 func SolanaTables() kv.TableCfg {
 	return kv.TableCfg{
-<<<<<<< HEAD
 		scheme.ChainIDBucket: {},
 		scheme.SolanaBlocks:  {},
-		scheme.EthReceipts:   {},
-=======
-		ChainIDBucket: {},
-		SolanaBlocks:  {},
-		EvmReceipts:   {},
->>>>>>> 41ca3aa6
+		scheme.EvmReceipts:   {},
 	}
 }
 
@@ -142,20 +120,15 @@
 
 	evmBlock := evmtypes.Block{}
 
-<<<<<<< HEAD
-	err := sa.stateAccessDB[apptypes.ChainType(block.ChainID)].View(ctx, func(tx kv.Tx) error {
-		v, err := tx.GetOne(scheme.EthBlocks, key)
-=======
 	for {
 		err := sa.stateAccessDB[apptypes.ChainType(block.ChainID)].View(ctx, func(tx kv.Tx) error {
-			v, err := tx.GetOne(EvmBlocks, key)
+			v, err := tx.GetOne(scheme.EvmBlocks, key)
 			if err != nil {
 				return err
 			}
 
 			return json.Unmarshal(v, &evmBlock)
 		})
->>>>>>> 41ca3aa6
 		if err != nil {
 			log.Ctx(ctx).Error().Err(err).Msg("Failed to unmarshal block")
 			time.Sleep(50 * time.Millisecond)
@@ -171,16 +144,12 @@
 	computedHash := evmBlock.ComputeHash()
 	if computedHash != block.BlockHash {
 		return nil, fmt.Errorf(
-<<<<<<< HEAD
 			"%w, chainID %d; got block number %d, hash %s; expected block number %d, hash %s",
 			library.ErrWrongBlock,
-=======
-			"%w, chainID %d; block %d; computed hash %s does not match expected hash %s",
-			ErrHashMismatch,
->>>>>>> 41ca3aa6
 			block.ChainID,
 			block.BlockNumber,
 			hex.EncodeToString(computedHash[:]),
+			block.BlockNumber,
 			hex.EncodeToString(block.BlockHash[:]),
 		)
 	}
@@ -206,19 +175,12 @@
 	var evmReceipts []evmtypes.Receipt
 
 	err := sa.stateAccessDB[apptypes.ChainType(block.ChainID)].View(ctx, func(tx kv.Tx) error {
-<<<<<<< HEAD
-		return tx.ForPrefix(scheme.EthReceipts, key, func(_, v []byte) error {
-			r := gethtypes.Receipt{}
-
-			dbErr := json.Unmarshal(v, &r)
+		return tx.ForPrefix(scheme.EvmReceipts, key, func(_, v []byte) error {
+			receipt := evmtypes.Receipt{}
+
+			dbErr := json.Unmarshal(v, &receipt)
 			if dbErr != nil {
 				return dbErr
-=======
-		return tx.ForPrefix(EvmReceipts, key, func(_, v []byte) error {
-			receipt := evmtypes.Receipt{}
-			if err := json.Unmarshal(v, &receipt); err != nil {
-				return err
->>>>>>> 41ca3aa6
 			}
 
 			evmReceipts = append(evmReceipts, receipt)
