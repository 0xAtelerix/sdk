--- conflicted
+++ resolved
@@ -4,17 +4,14 @@
 	"bytes"
 	"context"
 	"encoding/binary"
-<<<<<<< HEAD
 	"encoding/hex"
-	"encoding/json"
-=======
->>>>>>> 47eece19
 	"fmt"
 
 	"github.com/blocto/solana-go-sdk/client"
 	gethtypes "github.com/ethereum/go-ethereum/core/types"
 	"github.com/ethereum/go-ethereum/rlp"
 	"github.com/fxamacker/cbor/v2"
+	"github.com/goccy/go-json"
 	"github.com/ledgerwatch/erigon-lib/kv"
 	"github.com/ledgerwatch/erigon-lib/kv/mdbx"
 	mdbxlog "github.com/ledgerwatch/log/v3"
@@ -22,27 +19,28 @@
 	"github.com/rs/zerolog/log"
 
 	"github.com/0xAtelerix/sdk/gosdk/apptypes"
+	"github.com/0xAtelerix/sdk/gosdk/receipt"
 )
 
 const (
 	ChainIDBucket = "chainid"
 	EthBlocks     = "blocks"
-	EthReceipts   = "receipts"
 	SolanaBlocks  = "solana_blocks"
 )
 
 func EvmTables() kv.TableCfg {
 	return kv.TableCfg{
-		ChainIDBucket: {},
-		EthBlocks:     {},
-		EthReceipts:   {},
+		ChainIDBucket:         {},
+		EthBlocks:             {},
+		receipt.ReceiptBucket: {},
 	}
 }
 
 func SolanaTables() kv.TableCfg {
 	return kv.TableCfg{
-		ChainIDBucket: {},
-		SolanaBlocks:  {},
+		ChainIDBucket:         {},
+		SolanaBlocks:          {},
+		receipt.ReceiptBucket: {},
 	}
 }
 
@@ -151,7 +149,7 @@
 	var blockReceipts []*gethtypes.Receipt
 
 	err := sa.stateAccessDB[ChainType(block.ChainID)].View(ctx, func(tx kv.Tx) error {
-		return tx.ForEach(EthReceipts, key, func(_, v []byte) error {
+		return tx.ForEach(receipt.ReceiptBucket, key, func(_, v []byte) error {
 			r := gethtypes.Receipt{}
 
 			dbErr := json.Unmarshal(v, &r)
