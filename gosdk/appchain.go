--- conflicted
+++ resolved
@@ -7,6 +7,7 @@
 	"encoding/json"
 	"fmt"
 	"net"
+	"net/http"
 	"os"
 	"path/filepath"
 	"time"
@@ -17,17 +18,9 @@
 	"github.com/rs/zerolog/log"
 	"google.golang.org/grpc"
 	"google.golang.org/protobuf/proto"
-<<<<<<< HEAD
-	"net"
-	"net/http"
-	"os"
-	"path/filepath"
-	"time"
-=======
 
 	emitterproto "github.com/0xAtelerix/sdk/gosdk/proto"
 	"github.com/0xAtelerix/sdk/gosdk/types"
->>>>>>> 8ba1ad51
 )
 
 func NewAppchain[STI StateTransitionInterface[AppTx],
