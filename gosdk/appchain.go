package gosdk

import (
	"context"
	"encoding/hex"
	"errors"
	"fmt"
	"net"
	"net/http"
	"strconv"
	"time"

	"github.com/fxamacker/cbor/v2"
	"github.com/ledgerwatch/erigon-lib/kv"
	"github.com/prometheus/client_golang/prometheus/promhttp"
	"github.com/rs/zerolog"
	"github.com/rs/zerolog/log"
	"google.golang.org/grpc"

	"github.com/0xAtelerix/sdk/gosdk/apptypes"
	emitterproto "github.com/0xAtelerix/sdk/gosdk/proto"
	"github.com/0xAtelerix/sdk/gosdk/receipt"
	"github.com/0xAtelerix/sdk/gosdk/utility"
)

// Default configuration for appchain services.
const (
	DefaultDataDir     = "/data"
	DefaultEmitterPort = ":9090"
	DefaultRPCPort     = ":8080"
	DefaultAppchainID  = uint64(42)
)

// AppchainConfig holds runtime configuration for the appchain.
// This is created during InitApp and passed to NewAppchain.
type AppchainConfig struct {
	ChainID        uint64
	DataDir        string
	EmitterPort    string
	PrometheusPort string
	ValidatorID    string // Optional validator identifier for metrics/logs
	Logger         *zerolog.Logger
}

type Appchain[AppTx apptypes.AppTransaction[R], R apptypes.Receipt, AppBlock apptypes.AppchainBlock] struct {
	storage        *Storage[AppTx, R]
	config         *AppchainConfig
	batchProcessor BatchProcessor[AppTx, R]
	blockBuilder   apptypes.AppchainBlockConstructor[AppTx, R, AppBlock]
	rootCalculator apptypes.RootCalculator
	emitterAPI     emitterproto.EmitterServer
}

func NewAppchain[AppTx apptypes.AppTransaction[R],
	R apptypes.Receipt,
	AppBlock apptypes.AppchainBlock](
	storage *Storage[AppTx, R],
	config *AppchainConfig,
	batchProcessor BatchProcessor[AppTx, R],
	blockBuilder apptypes.AppchainBlockConstructor[AppTx, R, AppBlock],
	options ...func(a *Appchain[AppTx, R, AppBlock]),
) Appchain[AppTx, R, AppBlock] {
	emitterAPI := NewServer(storage.appchainDB, config.ChainID, storage.txPool)
	emitterAPI.logger = config.Logger

	appchain := Appchain[AppTx, R, AppBlock]{
		storage:        storage,
		config:         config,
		batchProcessor: batchProcessor,
		blockBuilder:   blockBuilder,
		rootCalculator: NewStubRootCalculator(),
		emitterAPI:     emitterAPI,
	}

	for _, option := range options {
		option(&appchain)
	}

	config.Logger.Info().Msg("Appchain initialized successfully")

	return appchain
}

func (a *Appchain[AppTx, R, AppBlock]) SetRootCalculator(rc apptypes.RootCalculator) {
	a.rootCalculator = rc
}

func (a *Appchain[AppTx, R, AppBlock]) Close() {
	if a.storage != nil {
		a.storage.Close()
	}
}

func (a *Appchain[AppTx, R, AppBlock]) Run(ctx context.Context) error {
	logger := log.Ctx(ctx)
	logger.Info().Msg("Appchain run started")

	ctx = utility.CtxWithValidatorID(ctx, a.config.ValidatorID)
	ctx = utility.CtxWithChainID(ctx, a.config.ChainID)
	vid := utility.ValidatorIDFromCtx(ctx)
	cid := utility.ChainIDFromCtx(ctx)

	emitterErrChan := make(chan error)

	go a.runEmitterAPI(ctx, emitterErrChan)

	err := <-emitterErrChan
	if err != nil {
		return fmt.Errorf("emitter API failed to start: %w", err)
	}

	if a.config.PrometheusPort != "" {
		go startPrometheusServer(ctx, a.config.PrometheusPort)
	}

	startEventPos, epoch, err := GetLastStreamPositions(ctx, a.storage.appchainDB)
	if err != nil {
		return err
	}

	logger.Info().
		Str("dir", a.storage.eventStreamDir).
		Int64("start event", startEventPos).
		Uint32("epoch", epoch).
		Msg("Initializing event readers")

	err = WaitFile(ctx, a.storage.eventStreamDir, logger)
	if err != nil {
		return err
	}

	err = WaitFile(ctx, a.storage.txStreamDir, logger)
	if err != nil {
		return err
	}

	if a.storage.txBatchDB == nil {
		return ErrEmptyTxBatchDB
	}

	var (
		votingBlocks      *Voting[apptypes.ExternalBlock]
		votingCheckpoints *Voting[apptypes.Checkpoint]
	)

	err = a.storage.appchainDB.View(ctx, func(tx kv.Tx) error {
		votingBlocks, err = NewVotingFromStorage(tx, apptypes.MakeExternalBlock, nil)
		if err != nil {
			return err
		}

		votingCheckpoints, err = NewVotingFromStorage(tx, apptypes.MakeCheckpoint, nil)
		if err != nil {
			return err
		}

		return nil
	})
	if err != nil {
		return err
	}

	eventStream, err := NewMdbxEventStreamWrapper[AppTx, R](
		a.storage.eventStreamDir,
		uint32(a.config.ChainID),
		a.storage.txBatchDB,
		logger,
<<<<<<< HEAD
		a.storage.appchainDB,
		a.storage.subscriber,
=======
		a.AppchainDB,
>>>>>>> 13d14379
		votingBlocks,
		votingCheckpoints,
	)
	if err != nil {
		logger.Error().Err(err).Msg("Failed to create event stream")

		return fmt.Errorf("failed to create event stream: %w", err)
	}

	defer func() {
		streamErr := eventStream.Close()
		if streamErr != nil {
			logger.Error().Err(streamErr).Msg("Error closing event stream")
		}
	}()

	var (
		previousBlockNumber uint64
		previousBlockHash   [32]byte
	)

	err = a.storage.appchainDB.View(ctx, func(tx kv.Tx) error {
		previousBlockNumber, previousBlockHash, err = GetLastBlock(tx)

		return err
	})
	if err != nil {
		logger.Error().Err(err).Msg("Failed to get last block")

		return fmt.Errorf("failed to get last block: %w", err)
	}

	logger.Info().
		Uint64("previous block number", previousBlockNumber).
		Hex("hash", previousBlockHash[:]).
		Msg("load bn")

runFor:
	for {
		select {
		case <-ctx.Done():
			logger.Info().Msg("Appchain context cancelled, stopping")

			break runFor
		default:
		}

		logger.Debug().Msg("getting batches")

		timer := time.Now()
		batches, err := eventStream.GetNewBatchesBlocking(ctx, 10)

		EventStreamBlockingDuration.WithLabelValues(vid, cid).Observe(time.Since(timer).Seconds())

		if err != nil {
			logger.Error().Err(err).Msg("Failed to get new batches blocking")

			return fmt.Errorf("failed to get new batch: %w", err)
		}

		if len(batches) == 0 {
			logger.Debug().Msg("No new batches")

			continue
		}

		logger.Debug().Int("batches num", len(batches)).Msg("received new batches")

		for i, batch := range batches {
			logger.Debug().Int("batch", i).Int("tx", len(batch.Transactions)).Int("blocks", len(batch.ExternalBlocks)).Msg("received new batch")

			start := time.Now()

			err = a.processBatch(ctx, batch, &previousBlockNumber, &previousBlockHash, eventStream, votingBlocks, votingCheckpoints, vid, cid)
			if err != nil {
				logger.Error().Err(err).Msg("Failed to handle batch")

				return err
			}

			BlockProcessingDuration.WithLabelValues(vid, cid).Observe(time.Since(start).Seconds())
		}

		BatchProcessingDuration.WithLabelValues(vid, cid).Observe(time.Since(timer).Seconds())
	}

	return nil
}

func (a *Appchain[AppTx, R, AppBlock]) processBatch(
	ctx context.Context,
	batch apptypes.Batch[AppTx, R],
	previousBlockNumber *uint64,
	previousBlockHash *[32]byte,
	eventStream *MdbxEventStreamWrapper[AppTx, R],
	votingBlocks *Voting[apptypes.ExternalBlock],
	votingCheckpoints *Voting[apptypes.Checkpoint],
	vid, cid string,
) error {
	logger := log.Ctx(ctx)

	rwtx, err := a.storage.appchainDB.BeginRw(ctx)
	if err != nil {
		logger.Error().Err(err).Msg("Failed to begin write transaction")

		return fmt.Errorf("failed to begin write tx: %w", err)
	}
	defer rwtx.Rollback()

	// Process Batch
	logger.Debug().Int("tx", len(batch.Transactions)).Msg("Process batch")

	processedReceipts, extTxs, err := a.batchProcessor.ProcessBatch(ctx, batch, rwtx)
	if err != nil {
		logger.Error().Err(err).Msg("Failed to process batch")

		return fmt.Errorf("failed to process batch: %w", err)
	}

	for _, processedReceipt := range processedReceipts {
		if storeErr := receipt.StoreReceipt(rwtx, processedReceipt); storeErr != nil {
			logger.Error().Err(storeErr).Msg("Failed to store receipt")

			return fmt.Errorf("failed to store receipt: %w", storeErr)
		}
	}

	// Calculate state root
	stateRoot, err := a.rootCalculator.StateRootCalculator(rwtx)
	if err != nil {
		logger.Error().Err(err).Msg("Failed to calculate state root")

		return fmt.Errorf("failed to calculate state root: %w", err)
	}

	// Build block
	blockNumber := *previousBlockNumber + 1
	block := a.blockBuilder(blockNumber, stateRoot, *previousBlockHash, batch)

	// Store block
	logger.Debug().Uint64("block_number", blockNumber).Msg("Write block")

	blockBytes, marshalErr := cbor.Marshal(block)
	if marshalErr != nil {
		logger.Error().Err(marshalErr).Msg("Failed to marshal block")

		return fmt.Errorf("%w: %w", ErrBlockMarshalling, marshalErr)
	}

	if err = WriteBlock(rwtx, blockNumber, blockBytes); err != nil {
		logger.Error().Err(err).Msg("Failed to write block")

		return fmt.Errorf("%w: %w", ErrBlockWrite, err)
	}

	// Store transactions with relation to the block
	if err = WriteBlockTransactions(rwtx, blockNumber, batch.Transactions); err != nil {
		logger.Error().Err(err).Msg("Failed to write block transactions")

		return fmt.Errorf("%w: %w", ErrBlockTransactionsWrite, err)
	}

	blockHash := block.Hash()

	externalTXRoot, err := WriteExternalTransactions(rwtx, blockNumber, extTxs)
	if err != nil {
		logger.Error().Err(err).Msg("Failed to write external transactions")

		return fmt.Errorf("failed to write external transactions: %w", err)
	}

	checkpoint := apptypes.Checkpoint{
		ChainID:                  a.config.ChainID,
		BlockNumber:              blockNumber,
		BlockHash:                blockHash,
		StateRoot:                stateRoot,
		ExternalTransactionsRoot: externalTXRoot,
	}

	logger.Debug().Uint64("block", checkpoint.BlockNumber).Msg("Write checkpoint")

	err = WriteCheckpoint(ctx, rwtx, checkpoint)
	if err != nil {
		logger.Error().Err(err).Msg("Failed to write checkpoint")

		return fmt.Errorf("failed to write checkpoint: %w", err)
	}

	logger.Debug().Uint64("block_number", blockNumber).
		Str("hash", hex.EncodeToString(blockHash[:])).
		Msg("Write last block")

	err = WriteLastBlock(rwtx, blockNumber, blockHash)
	if err != nil {
		logger.Error().Err(err).Msg("Failed to write last block")

		return fmt.Errorf("failed to write last block: %w", err)
	}

	logger.Debug().Int64("Next snapshot pos", batch.EndOffset).Msg("Write checkpoint")

	err = WriteSnapshotPosition(rwtx, eventStream.currentEpoch, batch.EndOffset)
	if err != nil {
		logger.Error().Err(err).Msg("Failed to write snapshot pos")

		return fmt.Errorf("failed to write snapshot pos: %w", err)
	}

	// Write voting
	err = votingBlocks.StoreProgress(rwtx)
	if err != nil {
		logger.Error().Err(err).Msg("Failed to store progress block")

		return fmt.Errorf("failed to store progress block: %w", err)
	}

	err = votingCheckpoints.StoreProgress(rwtx)
	if err != nil {
		logger.Error().Err(err).Msg("Failed to store progress checkpoint")

		return fmt.Errorf("failed to store progress checkpoint: %w", err)
	}

	err = rwtx.Commit()
	if err != nil {
		logger.Error().Err(err).Msg("Failed to commit")

		return fmt.Errorf("failed to commit: %w", err)
	}

	logger.
		Info().
		Uint64("block_number", blockNumber).
		Hex("atropos", batch.Atropos[:]).
		Msg("Block processed and committed")

	ProcessedBlocks.WithLabelValues(vid, cid).Inc()
	ProcessedTransactions.WithLabelValues(vid, cid).Add(float64(len(batch.Transactions)))

	HeadBlockNumber.WithLabelValues(vid, cid).Set(float64(blockNumber))
	EventStreamPosition.
		WithLabelValues(vid, cid, strconv.FormatUint(uint64(eventStream.currentEpoch), 10)).
		Set(float64(batch.EndOffset))
	BlockExternalTxs.WithLabelValues(vid, cid).Observe(float64(len(extTxs)))
	BlockInternalTxs.WithLabelValues(vid, cid).Observe(float64(len(batch.Transactions)))
	BlockBytes.WithLabelValues(vid, cid).Observe(float64(len(blockBytes)))

	*previousBlockNumber = blockNumber
	*previousBlockHash = block.Hash()

	return nil
}

func (a *Appchain[AppTx, R, AppBlock]) runEmitterAPI(ctx context.Context, errCh chan error) {
	logger := log.Ctx(ctx)

	lis, err := (&net.ListenConfig{}).Listen(ctx, "tcp", a.config.EmitterPort)
	if err != nil {
		errCh <- fmt.Errorf("failed to create listener: %w, port %q", err, a.config.EmitterPort)

		return
	}

	close(errCh)

	logger.Info().Str("port", a.config.EmitterPort).Msg("Starting gRPC server")

	grpcServer := grpc.NewServer()
	emitterproto.RegisterEmitterServer(grpcServer, a.emitterAPI)
	emitterproto.RegisterHealthServer(grpcServer, &HealthServer{})

	serveErr := make(chan error, 1)

	go func() {
		serveErr <- grpcServer.Serve(lis)
	}()

	const gracePeriod = 10 * time.Second

	select {
	case <-ctx.Done():
		logger.Info().Err(ctx.Err()).Msg("Context canceled, shutting down gRPC server")

		done := make(chan struct{})

		go func() {
			grpcServer.GracefulStop()
			close(done)
		}()

		select {
		case <-done:
			logger.Info().Msg("gRPC server stopped gracefully")
		case <-time.After(gracePeriod):
			logger.Warn().
				Dur("timeout", gracePeriod).
				Msg("Graceful stop timed out; forcing stop")

			grpcServer.Stop()
		}

		<-serveErr

	case err = <-serveErr:
		if err != nil {
			logger.Panic().Err(err).Msg("gRPC server crashed")
		}

		logger.Info().Msg("gRPC server exited")
	}
}

func startPrometheusServer(ctx context.Context, addr string) {
	logger := log.Ctx(ctx)

	mux := http.NewServeMux()
	mux.Handle("/metrics", promhttp.Handler())

	srv := &http.Server{Addr: addr, Handler: mux, ReadTimeout: 5 * time.Second}

	go func() {
		<-ctx.Done()

		_ = srv.Shutdown(context.Background()) //nolint:contextcheck //it's a shutdown
	}()

	if err := srv.ListenAndServe(); err != nil && !errors.Is(err, http.ErrServerClosed) {
		logger.Panic().Err(err).Msg("metrics server crashed")
	}
}<|MERGE_RESOLUTION|>--- conflicted
+++ resolved
@@ -165,12 +165,7 @@
 		uint32(a.config.ChainID),
 		a.storage.txBatchDB,
 		logger,
-<<<<<<< HEAD
 		a.storage.appchainDB,
-		a.storage.subscriber,
-=======
-		a.AppchainDB,
->>>>>>> 13d14379
 		votingBlocks,
 		votingCheckpoints,
 	)
